import os
import sys
import platform
from setuptools import setup, Extension, find_packages
from setuptools.command.build_ext import build_ext as _build_ext


def setup_package():
    compiler_directives = {
<<<<<<< HEAD
        "language_level": 3,
        "embedsignature": True,
=======
        "language_level": "3str",
        "embedsignature": True
>>>>>>> 1bbccad4
    }

    annotate = False

    class new_build_ext(_build_ext):
        def finalize_options(self):
            # Defer the import of Cython and NumPy until after setup_requires
            from Cython.Build.Dependencies import cythonize
            import numpy

            self.distribution.ext_modules[:] = cythonize(
                self.distribution.ext_modules,
                compiler_directives=compiler_directives,
                annotate=annotate,
            )
            if not self.include_dirs:
                self.include_dirs = []
            elif isinstance(self.include_dirs, str):
                self.include_dirs = [self.include_dirs]
            self.include_dirs.append(numpy.get_include())
            super().finalize_options()

    metadata = dict(
        name="pyene",
        version='0.1',
        description='Python Energy and Networks Engine - pyene.',
        url='git@gitlab.hydra.org.uk:futuredams/test-case/DAMSEnergy.git',
        author='Dr. Eduardo Alejandro Martínez Ceseña, \
            Dr. Jose Nicolas Melchor Gutierrez',
        author_email='Eduardo.MartinezCesena@manchester.ac.uk, \
            jose.melchorgutierrez@manchester.ac.uk',
        packages=find_packages(),
        package_data={'pyene': ['json/*.json']},
        install_requires=['click', 'pandas', 'pyomo', 'pypsa'],
        extras_require={"test": ["pytest"]},
        cmdclass={"build_ext": new_build_ext},
        # use_scm_version=True,
        entry_points='''
        [console_scripts]
        pyene=pyene.cli:cli
        ''',
    )
    
    config = parse_optional_arguments()

    annotate = config["annotate"]

    if config["profile"]:
        compiler_directives["profile"] = True

    if config["trace"]:
        compiler_directives["linetrace"] = True
    
    metadata["ext_modules"] = ext_modules = []

    if config["glpk"]:
        ext_modules.append(Extension("pyene.engines.cython._glpk", ["pyene/engines/_glpk.pyx"],
        include_dirs=[findglpkheaderpath()],
        library_dirs=[findglpklibrarypath()], 
        libraries=["glpk"],))

    if config["clp"]:
        if platform.system() == "Windows":
            ext_modules.append(Extension("pyene.engines.cython.cpp_energy_wrapper", ["pyene/engines/cpp_energy_wrapper.pyx"],
            include_dirs=[os.path.dirname(os.path.abspath(__file__))+'\pyene\engines\external files\\armadillo-10.1.2\include',
<<<<<<< HEAD
                      os.path.dirname(os.path.abspath(__file__))+'\pyene\engines\external files\\boost_1_74_0',
=======
                      os.path.dirname(os.path.abspath(__file__))+'\pyene\engines\external files\\boost_1_75_0',
>>>>>>> 1bbccad4
                      os.path.dirname(os.path.abspath(__file__))+"\pyene\engines\external files\Clp\include",
                      os.path.dirname(os.path.abspath(__file__))+"\pyene\engines\external files\CoinUtils\include",
                      os.path.dirname(os.path.abspath(__file__))+"\pyene\engines\external files\BuildTools\headers"],
            libraries=['libClp', 'libCoinUtils', 'libopenblas'],
            library_dirs=[os.path.dirname(os.path.abspath(__file__))+"\pyene\engines\external files\Clp\lib",  os.path.dirname(os.path.abspath(__file__))+"\pyene\engines\external files\\armadillo-10.1.2\lib_win64"],
            define_macros= [('ARMA_DONT_USE_WRAPPER', None),
                            ('ARMA_USE_LAPACK', None),
<<<<<<< HEAD
                            ('ARMA_USE_BLAS', None)]))
=======
                            ('ARMA_USE_BLAS', None)]
                            ))
>>>>>>> 1bbccad4
        elif platform.system() == "Linux":
            ext_modules.append(Extension("pyene.engines.cython.cpp_energy_wrapper", ["pyene/engines/cpp_energy_wrapper.pyx"],
            include_dirs=["pyene/engines/external files/boost_1_74_0",
                      "pyene/engines/external files/Clp/include",
                      "pyene/engines/external files/CoinUtils/include",
                      "pyene/engines/external files/BuildTools/headers"],
            libraries=['Clp', 'armadillo'],
            ))
    setup(**metadata)

def parse_optional_arguments():
    config = {
        "glpk": True,
        "clp": True,
        "annotate": False,
        "profile": False,
        "trace": False,
    }

    if "--without-glpk" in sys.argv:
        config["glpk"] = False
        sys.argv.remove("--without-glpk")
    
    if "--without-clp" in sys.argv:
        config["clp"] = False
        sys.argv.remove("--without-clp")

    if "--annotate" in sys.argv:
        config["annotate"] = True
        sys.argv.remove("--annotate")

    if "--enable-profiling" in sys.argv:
        config["profile"] = True
        sys.argv.remove("--enable-profiling")

    if "--enable-trace" in sys.argv:
        config["trace"] = True
        sys.argv.remove("--enable-trace")
    return config

def findglpkheaderpath():
<<<<<<< HEAD
    inc_arg = "-I"
    for arg in sys.argv:
        if arg.startswith(inc_arg) and len(arg) > len(inc_arg):
            return arg[len(inc_arg):]

=======
>>>>>>> 1bbccad4
    # Finding glpk header path
    pythonpath = os.path.split(sys.executable)[0]
    if len(pythonpath.rsplit('/b', 1)) > 1:
        aux1 = pythonpath.rsplit('/b', 1)[1]
        aux2 = pythonpath.rsplit('/b', 1)[0]
        print(aux1)
        print(aux2)
        if aux1 == 'in':
            pythonpath = aux2
    trypaths = [pythonpath+'/Library/include/glpk.h',
                pythonpath+'/include/glpk.h',
                pythonpath+'/Library/include/glpk.h',
                pythonpath+'/include/glpk.h']
    glpkpath = None
    for paths in trypaths:
        if os.path.isfile(paths):
            glpkpath = paths[:-7]
            break
    if glpkpath is None:
        print('Path for GLPK header has not been found in the predefined \
            directories')
    
    return glpkpath

def findglpklibrarypath():   
<<<<<<< HEAD
    lib_arg = "-L"
    for arg in sys.argv:
        if arg.startswith(lib_arg) and len(arg) > len(lib_arg):
            return arg[len(lib_arg):]

=======
>>>>>>> 1bbccad4
    # Finding glpk header path
    pythonpath = os.path.split(sys.executable)[0]
    if len(pythonpath.rsplit('/b', 1)) > 1:
        aux1 = pythonpath.rsplit('/b', 1)[1]
        aux2 = pythonpath.rsplit('/b', 1)[0]
        print(aux1)
        print(aux2)
        if aux1 == 'in':
            pythonpath = aux2
    trypaths = [pythonpath+'/Library/lib/glpk.lib',
                pythonpath+'/libs/glpk.lib',
                pythonpath+'/Library/lib/libglpk.so',
                pythonpath+'/lib/libglpk.so']
    glpkpath = None
    for paths in trypaths:
        if os.path.isfile(paths):
            glpkpath = paths[:-9]
            break
    if glpkpath is None:
        print('Path for GLPK library has not been found in the predefined \
            directories')
    
    return glpkpath

if __name__ == "__main__":
    setup_package()<|MERGE_RESOLUTION|>--- conflicted
+++ resolved
@@ -7,13 +7,8 @@
 
 def setup_package():
     compiler_directives = {
-<<<<<<< HEAD
-        "language_level": 3,
-        "embedsignature": True,
-=======
         "language_level": "3str",
         "embedsignature": True
->>>>>>> 1bbccad4
     }
 
     annotate = False
@@ -79,11 +74,7 @@
         if platform.system() == "Windows":
             ext_modules.append(Extension("pyene.engines.cython.cpp_energy_wrapper", ["pyene/engines/cpp_energy_wrapper.pyx"],
             include_dirs=[os.path.dirname(os.path.abspath(__file__))+'\pyene\engines\external files\\armadillo-10.1.2\include',
-<<<<<<< HEAD
-                      os.path.dirname(os.path.abspath(__file__))+'\pyene\engines\external files\\boost_1_74_0',
-=======
                       os.path.dirname(os.path.abspath(__file__))+'\pyene\engines\external files\\boost_1_75_0',
->>>>>>> 1bbccad4
                       os.path.dirname(os.path.abspath(__file__))+"\pyene\engines\external files\Clp\include",
                       os.path.dirname(os.path.abspath(__file__))+"\pyene\engines\external files\CoinUtils\include",
                       os.path.dirname(os.path.abspath(__file__))+"\pyene\engines\external files\BuildTools\headers"],
@@ -91,12 +82,8 @@
             library_dirs=[os.path.dirname(os.path.abspath(__file__))+"\pyene\engines\external files\Clp\lib",  os.path.dirname(os.path.abspath(__file__))+"\pyene\engines\external files\\armadillo-10.1.2\lib_win64"],
             define_macros= [('ARMA_DONT_USE_WRAPPER', None),
                             ('ARMA_USE_LAPACK', None),
-<<<<<<< HEAD
-                            ('ARMA_USE_BLAS', None)]))
-=======
                             ('ARMA_USE_BLAS', None)]
                             ))
->>>>>>> 1bbccad4
         elif platform.system() == "Linux":
             ext_modules.append(Extension("pyene.engines.cython.cpp_energy_wrapper", ["pyene/engines/cpp_energy_wrapper.pyx"],
             include_dirs=["pyene/engines/external files/boost_1_74_0",
@@ -138,14 +125,11 @@
     return config
 
 def findglpkheaderpath():
-<<<<<<< HEAD
     inc_arg = "-I"
     for arg in sys.argv:
         if arg.startswith(inc_arg) and len(arg) > len(inc_arg):
             return arg[len(inc_arg):]
 
-=======
->>>>>>> 1bbccad4
     # Finding glpk header path
     pythonpath = os.path.split(sys.executable)[0]
     if len(pythonpath.rsplit('/b', 1)) > 1:
@@ -171,14 +155,11 @@
     return glpkpath
 
 def findglpklibrarypath():   
-<<<<<<< HEAD
     lib_arg = "-L"
     for arg in sys.argv:
         if arg.startswith(lib_arg) and len(arg) > len(lib_arg):
             return arg[len(lib_arg):]
 
-=======
->>>>>>> 1bbccad4
     # Finding glpk header path
     pythonpath = os.path.split(sys.executable)[0]
     if len(pythonpath.rsplit('/b', 1)) > 1:
