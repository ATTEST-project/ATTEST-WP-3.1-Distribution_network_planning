""" This module contains the FutureDAMS - pyene test case definitions.

These test cases are used to assess the different functionalities of the
engine.

# TODO complete this description once the cases are written.

"""
<<<<<<< HEAD
from .engines.pyene import pyeneClass, pyeneConfig
from .fixtures import json_directory
from .engines.pyene import pyeneClass as pe
from pyomo.core import ConcreteModel
from pyomo.environ import SolverFactory
from .engines.pyeneO import PrintinScreen as PSc
import os
import json
=======
from .engines.main import pyeneClass, pyeneConfig
from pyomo.core import ConcreteModel
from pyomo.environ import SolverFactory
from .engines.pyeneO import PrintinScreen as PSc
>>>>>>> 1bbccad4


def get_pyene(conf=None):
    """ Get pyene object."""

    return pyeneClass(conf)


def get_pyeneConfig():
    """ Get pyene object."""

    return pyeneConfig()


def test_pyeneAC(config):
    """ Run pypsa based AC power flow """
    config.NM.hydropower['Number'] = 0  # Number of hydropower plants
    
    # Create object
    EN = pyeneClass(config.EN)

    # Initialise with selected configuration
    EN.initialise(config)

    # Fake weather engine
    FileName = 'TimeSeries.json'
    (DemandProfiles, NoDemPeriod, BusDem, LinkDem, NoRES, NoRESP,
     LLRESType, LLRESPeriod, RESProfs, RESBus, RESLink, NoLink,
     Nohr) = EN.ReadTimeS(FileName)
    
    # Profiles
    demandNode = _node()
    demandNode.value = DemandProfiles[0][:]
    demandNode.index = 1
    EN.set_Demand(demandNode.index, demandNode.value)

    # Second scenario
    demandNode = _node()
    demandNode.value = DemandProfiles[1][:]
    demandNode.index = 2
    EN.set_Demand(demandNode.index, demandNode.value)
    
    EN_Interface = EN.getClassInterfaces()

    Model_Pypsa = [EN_Interface.pyene2pypsa(EN.NM, x)[0]
                   for x in range(config.NM.scenarios['NoDem'])]

    for xscen in range(config.NM.scenarios['NoDem']):
        Model_Pypsa[xscen].pf()

    EN.NM.print(Model_Pypsa, range(config.NM.scenarios['NoDem']), None, True)

def test_pyeneE(config):
    """ Execute pyene to access pyeneE - Full json based simulation."""
    EN = pyeneClass(config.EN)
    (EM, EModel, results) = EN.ESim(config)
    EM.print(EModel)


# Network simulation test
def test_pyeneN(config):
    """ Execute pyene to access pyeneN - Full json based simulation."""
    # Create object
    EN = pyeneClass(config.EN)
    # Run model
    (NM, NModel, results) = EN.NSim(config)
    print('\n\nOF: ', NModel.OF.expr())
    NM.print(NModel)
    


# Interaction node
class _node():
    def __init__(self):
        self.value = None
        self.index = None
        self.bus = None
        self.marginal = None
        self.flag = False


# pyene simulation test
def test_pyene(conf):
    """ Execute pyene to access pyeneN - Full json based simulation."""
    # Disable pyeneH
    conf.HM.settings['Flag'] = False

    # Create object
    EN = pyeneClass(conf.EN)

    # Initialise with selected configuration
    EN.initialise(conf)

    # Fake weather engine
    FileName = 'TimeSeries.json'
    (DemandProfiles, NoDemPeriod, BusDem, LinkDem, NoRES, NoRESP,
     LLRESType, LLRESPeriod, RESProfs, RESBus, RESLink, NoLink,
     Nohr) = EN.ReadTimeS(FileName)

    # Single demand node (first scenario)
    demandNode = _node()
    demandNode.value = DemandProfiles[0][:]
    demandNode.index = 1
    EN.set_Demand(demandNode.index, demandNode.value)

    # Second scenario
    demandNode = _node()
    demandNode.value = DemandProfiles[1][:]
    demandNode.index = 2
    EN.set_Demand(demandNode.index, demandNode.value)

    # Several RES nodes
    resInNode = _node()
    for xr in range(EN.NM.RES['Number']):
        resInNode.value = RESProfs[xr][:]
        resInNode.index = xr+1
        EN.set_RES(resInNode.index, resInNode.value)

    # Several hydro nodes
    hydroInNode = _node()
    for xh in range(EN.NM.hydropower['Number']):
        hydroInNode.value = 0
        hydroInNode.index = xh+1
        EN.set_Hydro(hydroInNode.index, hydroInNode.value)

    if conf.EN.solverselection['pyomo']:
        # Run integrated pyene
        mod = ConcreteModel()
        mod = EN.run(mod)

        # Print results
        print('\n\nOF: ', mod.OF.expr())
        # EN.NM.offPrint()
        # EN.NM.Print['Generation'] = True
        # EN.NM.Print['Losses'] = True
        # EN.NM.Print['Flows'] = True
        # EN.NM.Print['GenBus'] = True
        EN.Print_ENSim(mod)

        # Collect unused hydro:
        print()
        hydroOutNode = _node()
        for xh in range(EN.EM.size['Vectors']):
            hydroOutNode.index = xh+1
            print('Hydro %d', hydroOutNode.index, ' left: ',
                  EN.get_Hydro(mod, hydroOutNode.index), ' (',
                  EN.get_HydroMarginal(mod, hydroOutNode.index), ')',
                  EN.get_HydroFlag(mod, hydroOutNode.index))

        # Collect output of pumps
        print()
        pumpNode = _node()
        for xp in range(EN.NM.pumps['Number']):
            pumpNode.index = xp+1
            pumpNode.value = EN.get_Pump(mod, xp+1)
            print('Pump %d: %f' % (pumpNode.index, pumpNode.value))

        # Collect RES spill
        print()
        resOutNode = _node()
        for xp in range(EN.NM.RES['Number']):
            resOutNode.index = xp+1
            resOutNode.value = EN.get_RES(mod, resOutNode)
            print('RES %d: %f' % (resOutNode.index, resOutNode.value))

        # # Collect curtailment per node
        # print()
        # curNode = _node()
        # for xn in range(EN.NM.ENetwork.get_NoBus()):
        #     curNode.bus = xn+1
        #     curNode.value = EN.get_DemandCurtailment(mod, curNode.bus)
        #     print('Dem %d: %f' % (curNode.bus, curNode.value))

        # Collect all curtailment
        print()
        curAll = _node()
        curAll.value = EN.get_AllDemandCurtailment(mod)
        print('Total curtailment:', curAll.value)

    if conf.EN.solverselection['glpk']:
        # Energy model in glpk
        from .engines.pyene_Models import EnergyandNetwork as ENMod
        Model = ENMod(EN.EM, EN.NM, EN)
        Model.optimisationENM()
        # Print results
        print('\n\nOF: ', Model.GetObjectiveFunctionENM())
        Prints = PSc(EN)
        Prints.PrintallResults(Model)

        # Collect unused hydro:
        print()
        OutputsTree = Model.GetOutputsTree()
        EnergybalanceDual = Model.GetEnergybalanceDual()
        aux1 = Model.PenaltyCurtailment/Model.BaseUnitPower
        hydroOutNode = _node()
        for xv in range(Model.NumberTrees):
            hydroOutNode.index = xv+1
            if -EnergybalanceDual[xv, 1] > aux1:
                aux2 = True
            else:
                aux2 = False
            print('Hydro %d', hydroOutNode.index, ' left: ',
                  OutputsTree[xv, 1], ' (',
                  int(EnergybalanceDual[xv, 1]), ')',
                  aux2)

        # Collect output of pumps
        print()
        if Model.NumberPumps > 0:
            pumpNode = _node()
            PumpOperation = Model.GetPumpOperation()
            for xp in range(Model.NumberPumps):
                value = 0
                for xh in Model.LongTemporalConnections:
                    for xt in range(Model.ShortTemporalConnections):
                        value += PumpOperation[xh, xt, xp]
                pumpNode.index = xp+1
                pumpNode.value = value
                print('Pump %d: %f' % (pumpNode.index, pumpNode.value))

        # Collect RES spill
        print()
        if Model.NumberRESGen > 0:
            resOutNode = _node()
            RESGeneration = Model.GetRESGeneration()
            for xp in range(Model.NumberRESGen):
                value = 0
                for xh in Model.LongTemporalConnections:
                    acu = 0
                    for xt in range(Model.ShortTemporalConnections):
                        value += (Model.MaxRESGen[xp]*\
                            Model.RESScenarios[xh, xt, xp] \
                            * Model.BaseUnitPower -
                            RESGeneration[xh, xt, xp])
                resOutNode.index = xp+1
                resOutNode.value = value
                print('RES %d: %f' % (resOutNode.index, resOutNode.value))

        # # Collect curtailment per node
        # print()
        # curNode = _node()
        # for xn in range(EN.NM.ENetwork.get_NoBus()):
        #     curNode.bus = xn+1
        #     curNode.value = EN.get_DemandCurtailment(mod, curNode.bus)
        #     print('Dem %d: %f' % (curNode.bus, curNode.value))

        # Collect all curtailment
        print()
        curAll = _node()
        values = [0, 0]
        value = 0
        if Model.FlagProblem and Model.FlagFeasibility:
            LoadCurtailment = Model.GetLoadCurtailmentNodes()
        else:
            LoadCurtailment = Model.GetLoadCurtailmentSystemED()
        for xs in Model.LongTemporalConnections:
            for xt in range(Model.ShortTemporalConnections):
                if Model.FlagProblem and LoadCurtailment is not None:
                    for k in range(Model.NumberContingencies + 1):
                        for ii in range(Model.NumberNodesPS):
                            value += LoadCurtailment[xs, xt, k, ii]
                            values[EN.NM.ENetwork.Bus[ii].get_LT()] += \
                                LoadCurtailment[xs, xt, k, ii]
                if not Model.FlagProblem and LoadCurtailment is not None:
                    value += LoadCurtailment[xs, xt]
        curAll.value = value, values
        print('Total curtailment:', curAll.value)

<<<<<<< HEAD
def test_pyeneRES(conf):
    '''
    A case study with 2 PV generators located at two buses for 2 representative winter days
    '''
    # TODO THIS NEEDS TO BE ERASED IN A FUTURE RELEASE
    # Initialise simulation methods
    conf.HM.settings['Flag'] = False
    conf.NM.settings['Flag'] = True
    conf.NM.settings['Losses'] = False
    conf.NM.settings['Feasibility'] = True
    conf.NM.settings['NoGenerators'] = 12
    #conf.NM.settings['File'] = os.path.join(json_directory(), 'caseGhana_Sim40_BSec_ManualV02.json')
    conf.NM.settings['NoTime'] = 24
    conf.NM.scenarios['Weights'] = [1 for _ in range(conf.NM.settings['NoTime'])]
    #conf.NM.scenarios['Number'] = 4  # Four scenarios including winter weekday/weekend and summer weekday/weekend
    conf.NM.scenarios['NoDem'] = 2  # Four demand profiles (repeated once) including winter weekday/weekend and summer weekday/weekend

    # RES generators
    conf.NM.RES['Number'] = 2  # Number of RES generators
    conf.NM.RES['Bus'] = [1, 4]  # Location (bus) of generators
    conf.NM.RES['Max'] = [10, 15]  # Generation capacity
    conf.NM.RES['Cost'] = [0.001, 0.001]  # Costs

    # Hydro generators
    conf.NM.hydropower['Number'] = 1  # Number of hydropower plants
    conf.NM.hydropower['Bus'] = [5]  # Location (bus) of hydro
    conf.NM.hydropower['Max'] = [200]  # Generation capacity
    conf.NM.hydropower['Cost'] = [0.001]  # Costs

    # Create object
    EN = pe(conf.EN)

    # Initialise with selected configuration
    EN.initialise(conf)

    ################### case 1 - Winter scenarios ###########################

    # # Demand profile
    # fileName = os.path.join(json_directory(), 'TimeSeries.json')
    # Eprofiles = json.load(open(fileName))
    # EN.set_Demand(1, Eprofiles['Demand']['Values'][0])  # First scenario demand profile - Winter Weekday
    # if conf.NM.scenarios['NoDem'] == 2:
    #     EN.set_Demand(2, Eprofiles['Demand']['Values'][1])  # Second scenario demand profile - Winter Weekend
    #
    # # RES profile
    # resInNode = _node()
    # for xr in range(EN.NM.RES['Number']):
    #     resInNode.value = Eprofiles['PV']['Values'][xr]  # Winter profile for RES generator 1 & 2
    #     resInNode.index = xr + 1
    #     EN.set_RES(resInNode.index, resInNode.value)
    #
    # # Hydro profile
    # hydroInNode = _node()
    # for xh in range(EN.NM.hydropower['Number']):
    #     hydroInNode.value = 1000  # Winter dry seasons MWh
    #     hydroInNode.index = xh + 1
    #     EN.set_Hydro(hydroInNode.index, hydroInNode.value)
    #
    # # Solve the model and generate results
    # m = ConcreteModel()
    # m = EN.run(m)
    # EN.Print_ENSim(m)
    # print('Total curtailment:', EN.get_AllDemandCurtailment(m))
    # print('Spill ', EN.get_AllRES(m))
    # print('OF   : ', m.OF.expr())

    ################### case 2 - Summer scenarios ###########################

    # Demand profile
    fileName = os.path.join(json_directory(), 'TimeSeries.json')
    Eprofiles = json.load(open(fileName))
    EN.set_Demand(1, Eprofiles['Demand']['Values'][4])  # Third scenario demand profile - Summer Weekday
    if conf.NM.scenarios['NoDem'] == 2:
        EN.set_Demand(2, Eprofiles['Demand']['Values'][5])  # Fourth scenario demand profile - Summer Weekend

    # RES profile
    resInNode = _node()
    for xr in range(EN.NM.RES['Number']):
        resInNode.value = Eprofiles['PV']['Values'][xr+4]  # Summer profile for RES generator 1 & 2
        resInNode.index = xr + 1
        EN.set_RES(resInNode.index, resInNode.value)

    # Hydro profile
    hydroInNode = _node()
    for xh in range(EN.NM.hydropower['Number']):
        hydroInNode.value = 10000  # Summer rainy seasons MWh
        hydroInNode.index = xh + 1
        EN.set_Hydro(hydroInNode.index, hydroInNode.value)

    # Solve the model and generate results
    m = ConcreteModel()
    m = EN.run(m)
    EN.Print_ENSim(m)
    print('Total curtailment:', EN.get_AllDemandCurtailment(m))
    print('Spill ', EN.get_AllRES(m))
    print('OF   : ', m.OF.expr())

def hydro_example_tobeerased(conf):
    """ Execute pyene to run the example of baseload"""
    # TODO THIS NEEDS TO BE ERASED IN A FUTURE RELEASE
    # Disable pyeneH
    conf.HM.settings['Flag'] = False
    conf.NM.settings['NoGenerators'] = 13
=======

def hydro_example_tobeerased(conf):
    """ Execute pyene to run the example of baseload - THIS NEEDS TO BE ERASED \
        IN A FUTURE RELEASE"""
    # Disable pyeneH
    conf.HM.settings['Flag'] = False

>>>>>>> 1bbccad4
    conf.NM.settings['Flag'] = True
    conf.NM.settings['Losses'] = False
    conf.NM.settings['Feasibility'] = True
    conf.NM.settings['NoTime'] = 24  # Single period
    conf.NM.scenarios['Weights'] = [1 for _ in range(24)]  # Add weights 
        # to the time steps

    # Adding hydropower plants
    conf.NM.hydropower['Number'] = 2  # Number of hydropower plants
    conf.NM.hydropower['Bus'] = [1, 5]  # Location (bus) of hydro
    conf.NM.hydropower['Max'] = [200, 200]  # Generation capacity
    conf.NM.hydropower['Cost'] = [0.001, 0.001]  # Costs

    # Create object
    EN = pyeneClass(conf.EN)

    # Initialise with selected configuration
    EN.initialise(conf)

    # Single demand node (first scenario)
    demandNode = _node()
    demandNode.value = [0.3333, 0.2623, 0.2350, 0.2240, 0.2240, 
        0.2514, 0.3825, 0.6284, 0.6503, 0.5574, 0.5301, 0.5137, 
        0.5355, 0.5027, 0.4918, 0.5464, 0.7760, 0.9891, 1.0000, 
        0.9399, 0.8634, 0.8142, 0.6885, 0.4918]
    demandNode.index = 1
    EN.set_Demand(demandNode.index, demandNode.value)

    # Several hydro nodes
    hydroInNode = _node()
    for xh in range(EN.NM.hydropower['Number']):
        hydroInNode.value = 10000
        hydroInNode.index = xh+1
        EN.set_Hydro(hydroInNode.index, hydroInNode.value)
    
    # Run integrated pyene
    m = ConcreteModel()
    m = EN.run(m)
    EN.Print_ENSim(m)
    print('Total curtailment:', EN.get_AllDemandCurtailment(m))
    print('Spill ', EN.get_AllRES(m))
    print('OF   : ', m.OF.expr())


def test_pyenetest(mthd):
    '''Test specific functionalities'''
    from .engines.pyeneT import TestClass

    txt = 'test' + str(mthd)
    method_to_call = getattr(TestClass, txt)
    method_to_call(TestClass)<|MERGE_RESOLUTION|>--- conflicted
+++ resolved
@@ -6,21 +6,10 @@
 # TODO complete this description once the cases are written.
 
 """
-<<<<<<< HEAD
-from .engines.pyene import pyeneClass, pyeneConfig
-from .fixtures import json_directory
-from .engines.pyene import pyeneClass as pe
-from pyomo.core import ConcreteModel
-from pyomo.environ import SolverFactory
-from .engines.pyeneO import PrintinScreen as PSc
-import os
-import json
-=======
 from .engines.main import pyeneClass, pyeneConfig
 from pyomo.core import ConcreteModel
 from pyomo.environ import SolverFactory
 from .engines.pyeneO import PrintinScreen as PSc
->>>>>>> 1bbccad4
 
 
 def get_pyene(conf=None):
@@ -289,7 +278,6 @@
         curAll.value = value, values
         print('Total curtailment:', curAll.value)
 
-<<<<<<< HEAD
 def test_pyeneRES(conf):
     '''
     A case study with 2 PV generators located at two buses for 2 representative winter days
@@ -393,7 +381,6 @@
     # Disable pyeneH
     conf.HM.settings['Flag'] = False
     conf.NM.settings['NoGenerators'] = 13
-=======
 
 def hydro_example_tobeerased(conf):
     """ Execute pyene to run the example of baseload - THIS NEEDS TO BE ERASED \
@@ -401,7 +388,6 @@
     # Disable pyeneH
     conf.HM.settings['Flag'] = False
 
->>>>>>> 1bbccad4
     conf.NM.settings['Flag'] = True
     conf.NM.settings['Losses'] = False
     conf.NM.settings['Feasibility'] = True
