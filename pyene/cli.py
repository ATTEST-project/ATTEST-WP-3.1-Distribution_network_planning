import click
import numpy as np
import cProfile
import os
from .cases import test_pyene, test_pyeneE, test_pyeneN, test_pyeneAC, \
<<<<<<< HEAD
    test_pyenetest, hydro_example_tobeerased, test_pyeneRES
from .engines.pyene import pyeneConfig
=======
    test_pyenetest, hydro_example_tobeerased
from .engines.main import pyeneConfig, pyeneClass
>>>>>>> 1bbccad4


pass_conf = click.make_pass_decorator(pyeneConfig, ensure=True)


@click.group()
@click.option('--init', is_flag=False, type=bool,
              help='Take the settings from __init__')
@click.option('--hydro', default=3, help='Number of hydropower plants')
@click.option('--profile/--no-profile', default=False)
@pass_conf
def cli(conf, **kwargs):
    """Prepare pyene simulation"""

    # Assume location, capacity and cost of hydro
    NoHydro = kwargs.pop('hydro')
    conf.NM.hydropower['Number'] = NoHydro
    conf.NM.hydropower['Bus'] = np.zeros(NoHydro, dtype=int)
    conf.NM.hydropower['Max'] = np.zeros(NoHydro, dtype=float)
    conf.NM.hydropower['Cost'] = np.zeros(NoHydro, dtype=float)

    # assume the location of the hydropower plants
    for x in range(NoHydro):
        conf.NM.hydropower['Bus'][x] = x+1
        conf.NM.hydropower['Max'][x] = 1000
        conf.NM.hydropower['Cost'][x] = 0.01

    # Add profiler
    if 'profile' in kwargs:
        profiler = cProfile.Profile()
        profiler.enable()
    else:
        profiler = None


# Update conf based on tree data
def _update_config_pyeneE(conf, kwargs):
    conf.EM.settings['File'] = os.path.join(os.path.dirname(__file__), 'json',
                                            kwargs.pop('tree'))

    return conf


# Update config based on network data
def _update_config_pyeneN(conf, kwargs):
    # Number and location of pumps
    if 'pump' in kwargs.keys():
        NoPump = kwargs.pop('pump')
    else:
        NoPump = 0
    conf.NM.pumps['Number'] = NoPump
    conf.NM.pumps['Bus'] = np.zeros(NoPump, dtype=int)
    conf.NM.pumps['Max'] = np.zeros(NoPump, dtype=float)
    conf.NM.pumps['Value'] = np.zeros(NoPump, dtype=float)
    # assume the location of the hydropower plants
    for x in range(NoPump):
        conf.NM.pumps['Bus'][x] = x+1
        conf.NM.pumps['Max'][x] = 1
        conf.NM.pumps['Value'][x] = 0.001

    # Number and location of RES
    if 'res' in kwargs.keys():
        NoRES = kwargs.pop('res')
    else:
        NoRES = 0
    conf.NM.RES['Number'] = NoRES
    conf.NM.RES['Bus'] = np.zeros(NoRES, dtype=int)
    conf.NM.RES['Max'] = np.zeros(NoRES, dtype=float)
    conf.NM.RES['Cost'] = np.zeros(NoRES, dtype=float)
    # assume the location of the hydropower plants
    for x in range(NoRES):
        conf.NM.RES['Bus'][x] = x+1
        conf.NM.RES['Max'] = 0
        conf.NM.RES['Cost'] = 10

    conf.NM.scenarios['NoDem'] = 2  # Number of demand profiles
    conf.NM.scenarios['NoRES'] = 2  # Number of RES profiles
    conf.NM.settings['NoTime'] = kwargs.pop('time')  # Time steps per scenario

    if 'sec' in kwargs.keys():
        conf.NM.settings['Security'] = kwargs.pop('sec')  # Contingescies
    else:
        conf.NM.settings['Security'] = []

    if 'loss' in kwargs.keys():
        conf.NM.settings['Losses'] = kwargs.pop('loss')  # Model losses
    else:
        conf.NM.settings['Losses'] = False
    
    if 'feas' in kwargs.keys():
        conf.NM.settings['Feasibility'] = kwargs.pop('feas')  # Dummy generators
    else:
        conf.NM.settings['Feasibility'] = True
    
    conf.NM.scenarios['Weights'] = None  # Weights for each time step
    conf.NM.settings['File'] = os.path.join(os.path.dirname(__file__), 'json',
                                            kwargs.pop('network'))
    # Use linear approximation of losses?
    if 'linearloss' in kwargs.keys():
        aux = kwargs.pop('linearloss')
        if aux > 0:
            conf.NM.settings['Losses'] = False
            conf.NM.settings['Loss'] = aux
    
    # By default pyene will run using glpk
    if 'usepyomo' in kwargs.keys():
        aux = kwargs.pop('usepyomo')
        if aux:
            conf.EN.solverselection['pyomo'] = aux
            conf.EN.solverselection['glpk'] = False        

    # TODO: THIS NEED TO BE REMOVED - IT'S COMPLETELY HARDCODED AND CAN CAUSE 
    # THAT THE CODE CRASHES IN THE FUTURE
    if 'baseline' in kwargs.keys():
        aux = kwargs.pop('baseline')
        conf.NM.hydropower['Baseload'] = [aux, aux]

    return conf



@cli.command('run-e')
@click.option('--tree', default='ResolutionTreeYear03.json',
              help='Time resolution tree file')
@pass_conf
def energy_balance_pyeneE(conf, **kwargs):
    """Prepare energy balance simulation"""
    conf = _update_config_pyeneE(conf, kwargs)

    test_pyeneE(conf)


@cli.command('run-n')
@click.option('--network', default='case4.json',
              help='Network model file')
@click.option('--pump', default=0, help='Number of pumps')
@click.option('--res', default=0, help='Number of RES generators')
@click.option('--sec', default=[], type=list,
              help='Include N-1 security constraints')
@click.option('--loss', default=False, type=bool,
              help='Estimate losses')
@click.option('--feas', default=False, type=bool,
              help='Consider feasibility constratints')
@click.option('--time', default=1, help='Number of time steps')
@click.option('--Linearloss', default=0, type=float,
              help='Fraction assigned to losses')
@pass_conf
def network_simulation_pyeneE(conf, **kwargs):
    """Prepare electricity network simulation"""
    conf = _update_config_pyeneN(conf, kwargs)
    print('\n\nChecking results\n\n')
    print(conf.NM.settings)
    print('\n\nDt\n\n')

    test_pyeneN(conf)


@cli.command('run-en')
@click.option('--tree', default='ResolutionTreeMonth01.json',
              help='Time resolution tree file')
@click.option('--network', default='case14_con.json',
              help='Network model file')
@click.option('--Pump', default=0, help='Number of pumps')
@click.option('--res', default=0, help='Number of RES generators')
@click.option('--sec', default=[], type=list,
              help='Include N-1 security constraints')
@click.option('--loss', default=True, type=bool,
              help='Estimate losses')
@click.option('--feas', default=True, type=bool,
              help='Consider feasibility constraints')
@click.option('--time', default=24, help='Number of time steps')
@click.option('--Linearloss', default=0, type=float,
              help='Fraction assigned to losses')
@click.option('--Usepyomo', default=False, type=bool,
              help='Use pyomo for optimisation')
@pass_conf
def network_simulation_pyeneEN(conf, **kwargs):
    """Prepare energy balance and network simulation """
    conf = _update_config_pyeneE(conf, kwargs)
    conf = _update_config_pyeneN(conf, kwargs)

    test_pyene(conf)

@cli.command('run-example-hydro')
@click.option('--tree', default='TreeMonth01_01RD.json',
              help='Time resolution tree file')
@click.option('--network', default='case14_con.json',
              help='Network model file')
@click.option('--Pump', default=0, help='Number of pumps')
@click.option('--res', default=0, help='Number of RES generators')
@click.option('--sec', default=[], type=list,
              help='Include N-1 security constraints')
@click.option('--loss', default=True, type=bool,
              help='Estimate losses')
@click.option('--feas', default=True, type=bool,
              help='Consider feasibility constraints')
@click.option('--time', default=24, help='Number of time steps')
@click.option('--Linearloss', default=0, type=float,
              help='Fraction assigned to losses')
@click.option('--baseline', default=0, type=float,
              help='Fraction assigned to baseline of hydro electrical generators')
@pass_conf
def network_simulation_pyeneEN(conf, **kwargs):
    """Prepare energy balance and network simulation """
    conf = _update_config_pyeneE(conf, kwargs)
    conf = _update_config_pyeneN(conf, kwargs)

    hydro_example_tobeerased(conf)

@cli.command('run-ac')
@click.option('--tree', default='ResolutionTreeMonth01.json',
              help='Time resolution tree file')
@click.option('--network', default='case14_con.json',
              help='Network model file')
@click.option('--time', default=24, help='Number of time steps')
@pass_conf
def network_simulation_pypsa(conf, **kwargs):
    ''' AC power flow '''
    conf = _update_config_pyeneE(conf, kwargs)
    conf = _update_config_pyeneN(conf, kwargs)

    test_pyeneAC(conf)

@cli.command('run-res')
@click.option('--tree', default='ResolutionTreeMonth01.json',
              help='Time resolution tree file')
@click.option('--Pump', default=0, help='Number of pumps')
@click.option('--sec', default=[], type=list,
              help='Include N-1 security constraints')
@click.option('--network', default='case14_con.json', help='Network model file')
@click.option('--res', default=2,
              help='Number of RES generators')
@click.option('--time', default=24,
              help='Number of time steps')
@click.option('--loss', default=False,
              type=bool, help='Estimate losses')
@click.option('--Linearloss', default=0, type=float,
              help='Fraction assigned to losses')
@click.option('--feas', default=True, type=bool,
              help='Consider feasibility constraints')
@pass_conf
def network_simulation_pyeneRES(conf, **kwargs):
    ''' Prepare Network Simulation '''
    conf = _update_config_pyeneE(conf, kwargs)
    conf = _update_config_pyeneN(conf, kwargs)

    test_pyeneRES(conf)

@cli.command('run-example-hydro')
@click.option('--tree', default='TreeMonth01_01RD.json',
              help='Time resolution tree file')
@click.option('--network', default='case14_con.json',
              help='Network model file')
@click.option('--Pump', default=0, help='Number of pumps')
@click.option('--res', default=0, help='Number of RES generators')
@click.option('--sec', default=[], type=list,
              help='Include N-1 security constraints')
@click.option('--loss', default=True, type=bool,
              help='Estimate losses')
@click.option('--feas', default=True, type=bool,
              help='Consider feasibility constraints')
@click.option('--time', default=24, help='Number of time steps')
@click.option('--Linearloss', default=0, type=float,
              help='Fraction assigned to losses')
@click.option('--baseline', default=0, type=float,
              help='Fraction assigned to baseline of hydro electrical generators')
@pass_conf
def network_simulation_pyeneHydro(conf, **kwargs):
    """Prepare energy balance and network simulation """
    conf = _update_config_pyeneE(conf, kwargs)
    conf = _update_config_pyeneN(conf, kwargs)

    hydro_example_tobeerased(conf)

@cli.command('run-ac')
@click.option('--tree', default='ResolutionTreeMonth01.json',
              help='Time resolution tree file')
@click.option('--network', default='case14_con.json',
              help='Network model file')
@click.option('--time', default=24, help='Number of time steps')
@pass_conf
def network_simulation_pypsa(conf, **kwargs):
    ''' AC power flow '''
    conf = _update_config_pyeneE(conf, kwargs)
    conf = _update_config_pyeneN(conf, kwargs)

    test_pyeneAC(conf)

@cli.command('test')
@click.option('--test', default=0, help='Example to be executed')
def network_simulation_pyenetst(**kwargs):
    ''' Hidden development functionality '''
    mthd = kwargs.pop('test')
    test_pyenetest(mthd)

@cli.command('run')
@click.argument('file_path', type=click.Path(exists=True))
def network_simulation_pyenetst(**kwargs):
    ''' Hidden development functionality '''
    opt = pyeneClass()
    opt.initialise(path=kwargs.pop('file_path'))
    opt.run()
    opt.save_outputs(sim_no=0)
<|MERGE_RESOLUTION|>--- conflicted
+++ resolved
@@ -3,13 +3,8 @@
 import cProfile
 import os
 from .cases import test_pyene, test_pyeneE, test_pyeneN, test_pyeneAC, \
-<<<<<<< HEAD
     test_pyenetest, hydro_example_tobeerased, test_pyeneRES
 from .engines.pyene import pyeneConfig
-=======
-    test_pyenetest, hydro_example_tobeerased
-from .engines.main import pyeneConfig, pyeneClass
->>>>>>> 1bbccad4
 
 
 pass_conf = click.make_pass_decorator(pyeneConfig, ensure=True)
