--- conflicted
+++ resolved
@@ -14,19 +14,11 @@
 import math
 import os
 import json
-<<<<<<< HEAD
-from numpy.core.arrayprint import format_float_positional
-from openpyxl import load_workbook
-from typing import Any
-from dataclasses import dataclass
-from .pyene_Models import tree_parameters, network_parameter, model_options_parameter
-=======
 import copy
 from openpyxl import load_workbook
 from typing import Any
 from dataclasses import dataclass
 from .pyene_Models import network_parameter, model_options_parameter, parameters, tree_parameters, characteristic, information
->>>>>>> 1bbccad4
 
 try:
     import pypsa
@@ -916,20 +908,14 @@
                                                 # changing in time
     ID                  :   str     = None      # ID of element
     type                :   str     = None      # Type of element, e.g. bus, branch                                                # related
-<<<<<<< HEAD
-    subtype             :   str     = None
-=======
     subtype             :   str     = None      # subtype of element. e.g. conventional, transmission line
     group               :   Any     = None
     zone                :   Any     = None
->>>>>>> 1bbccad4
     value               :   Any     = None      # Value of specific parameter
 
 class excel2pyene:
     ''' This class reads excel files and store the data in an object '''
     
-<<<<<<< HEAD
-=======
     integer_characteristics_nodes = [
         "number",
         "typePF"
@@ -1099,7 +1085,6 @@
     bool_parameters.extend(bool_parameters_branches)
     bool_parameters.extend(bool_parameters_generators)
 
->>>>>>> 1bbccad4
     # Predefined characteristics (names, parameters) that are used in the energy engine
     problems_names_nodes = {
         "substation expansion planning" : "SEP",
@@ -1134,14 +1119,6 @@
         "pyene" : "pyene",
         "fdif"  : "fdif"
     }
-<<<<<<< HEAD
-    parameters_names_nodes = {
-        "id" : "ID",
-        "number" : "number",
-        "name" : "name",
-        "type node power flow" : "typePF",
-        "typepf" : "typePF",
-=======
     
     # Parameters nodes
     parameters_nodes_integer = {
@@ -1150,7 +1127,6 @@
         "typepf" : "typePF",
     }
     parameters_nodes_double = {
->>>>>>> 1bbccad4
         "active power demand" : "Pd",
         "pd" : "Pd",
         "reactive power demand" : "Qd",
@@ -1167,21 +1143,6 @@
         "max voltage magnitude" : "Vmax",
         "vmax": "Vmax",
         "min voltage magnitude" : "Vmin",
-<<<<<<< HEAD
-        "vmin": "Vmin",
-        "zone" : "zone",
-        "group" : "group",
-        "subtype" : "subtype"
-    }
-    parameters_names_branches = {
-        "id" : "ID",
-        "from" : "frm",
-        "to" : "to",
-        "subtype" : "subtype",
-        "length" : "length",
-        "unit of measurement length" : "UoMLen",
-        "uomlen" : "UoMLen",
-=======
         "vmin": "Vmin"
     }
     parameters_nodes_string = {
@@ -1219,7 +1180,6 @@
     }
     parameters_branches_double = {
         "length" : "length",
->>>>>>> 1bbccad4
         "resistance" : "resistance",
         "r" : "resistance",
         "reactance" : "reactance",
@@ -1229,13 +1189,6 @@
         "b" : "LCsusceptance",
         "max active power flow" : "maxPflow",
         "max pflow" : "maxPflow",
-<<<<<<< HEAD
-        "status" : "status",
-        "cost new branch" : "CTEP",
-        "tep variable" : "vTEP",
-        "group" : "group"
-    }
-=======
         "cost new branch" : "CTEP",
     }
     parameters_branches_string = {
@@ -1266,7 +1219,6 @@
 
     parameters_names_branches = parameters_branches.copy()
     parameters_names_branches.update(parameters_branches_list_type)
->>>>>>> 1bbccad4
     accepted_types_branches = {
         "ac transmission line" : "TL",
         "transmission line" : "TL",
@@ -1278,13 +1230,6 @@
         "trafo" : "trafo",
         "user" : "user"
     }
-<<<<<<< HEAD
-    parameters_names_generators = {
-        "id" : "ID",
-        "number" : "number",
-        "group" : "group",
-        "subtype" : "subtype",
-=======
 
     # Parameters generators
     parameters_generators_integer = {
@@ -1293,45 +1238,26 @@
         "model"  : "model"
     }
     parameters_generators_double = {
->>>>>>> 1bbccad4
         "active power max limit" : "Pmax",
         "pmax" : "Pmax",
         "active power min limit" : "Pmin",
         "pmin" : "Pmin",
         "fixed active power" : "Pfix",
         "pfix" : "Pfix",
-<<<<<<< HEAD
-        "status" : "status",
-=======
->>>>>>> 1bbccad4
         "reactive power max limit" : "Qmax",
         "qmax" : "Qmax",
         "reactive power min limit" : "Qmin",
         "qmin" : "Qmin",
         "fixed reactive power" : "Qfix",
         "qfix" : "Qfix",
-<<<<<<< HEAD
-        "unit commitment" : "UC",
-        "uc" : "UC",
-=======
->>>>>>> 1bbccad4
         "cost unit commitment" : "cUC",
         "cuc" : "cUC",
         "cost new generator" : "cGEP",
         "cgep" : "cGEP",
-<<<<<<< HEAD
-        "gep variable" : "vGEP",
-        "vgep" : "vGEP",
-=======
->>>>>>> 1bbccad4
         "fixed operation cost" : "fCPg",
         "fcpg" : "fCPg",
         "variable operation cost" : "vCPg",
         "vcpg" : "vCPg",
-<<<<<<< HEAD
-        "emissions" : "emissions"
-    }
-=======
         "emissions" : "emissions",
         "startup" : "startup",
         "shutdown" : "shutdown"
@@ -1369,7 +1295,6 @@
 
     parameters_names_generators = parameters_generators.copy()
     parameters_names_generators.update(parameters_generators_list_type)
->>>>>>> 1bbccad4
     accepted_types_generators = {
         "thermal" : "thermal",
         "hydro" : "hydro",
@@ -1378,12 +1303,6 @@
         "user" : "user",
         "diesel" : "diesel"
     }
-<<<<<<< HEAD
-    accepted_characteristics = {
-        "lossess"           : "loss",
-        "solver"            : "solver",
-        "base power"        : "Sbase"
-=======
 
     # Parameters system
     accepted_characteristics = {
@@ -1394,7 +1313,6 @@
         "output file name"          : "output file name",
         "moea"                      : "MOEA",
         "representative periods"    : "representative periods"
->>>>>>> 1bbccad4
     }
     accepted_solvers = {
         "glpk"      :   "GLPK",
@@ -1402,17 +1320,6 @@
         "clp-i"     :   "CLP-I",
         "clp-ir"    :   "CLP-IR"
     }
-<<<<<<< HEAD
-    parameters_profile = {
-        "type" : "type",
-        "subtype": "subtype",
-        "position tree": "pt",
-        "pt": "pt",
-        "name": "name",
-        "id": "ID" 
-    }
-
-=======
 
     # Profiles parameters
     unique_string_parameters_profile = {
@@ -1558,7 +1465,6 @@
     ]
 
 
->>>>>>> 1bbccad4
     def _read_bool_excel(self, parameters_list=[], position=-1, sheet=None, name_compare=""):
         ''' This function reads boolean information on a worksheet
 
@@ -1574,11 +1480,7 @@
         for num, name in enumerate(parameters_list):
             counter = position
             value = sheet.cell(row=counter, column=num+1).value
-<<<<<<< HEAD
-            while name == name_compare and value:
-=======
             while name == name_compare and value is not None:
->>>>>>> 1bbccad4
                 new_val = False
                 if type(value) == str and value.lower() == "=false" :
                     new_val = False
@@ -1722,15 +1624,8 @@
         
         if len(characteristics) == len(options):
             for cha, opt in zip(characteristics, options):
-<<<<<<< HEAD
-                if cha == "solver" and self.accepted_solvers.get(opt, False) and not self._revise_model_characteristic_exist(model, cha, self.accepted_solvers.get(opt, False)):
-                    model.model_options.append(model_options_parameter(name=cha, value=self.accepted_solvers.get(opt, False)))
-                elif cha == "solver" and self.accepted_solvers.get(opt, False) and not self._revise_model_characteristic_exist(model, cha, "CLP"):
-                    model.model_options.append(model_options_parameter(name=cha, value="CLP"))
-=======
                 if not self._revise_model_characteristic_exist(model, cha, opt):
                     model.model_options.append(model_options_parameter(name=cha, value=opt))
->>>>>>> 1bbccad4
         else:
             raise ValueError('indicated elements with different sizes.\ncharacteristics = {}\noptions = {}'.format(len(characteristics), len(options)))
 
@@ -1812,15 +1707,6 @@
         # Extracting the ID of all elements
         counter = 3
         value_id = sheet.cell(row=counter, column=col_id).value
-<<<<<<< HEAD
-        while value_id:
-            for col, name in enumerate(parameters_list):
-                value = sheet.cell(row=counter, column=col + 1).value
-                if col + 1 != col_id and not self._revise_parameters(model.network_parameters, value_id, name, value) and name is not None:
-                    model.network_parameters.append(network_parameter(ID=value_id, type=typ, name=name, value=value))
-            counter = counter + 1
-            value_id = sheet.cell(row=counter, column=col_id).value
-=======
         all_elements = []
         model.data.data[typ] = []
         while value_id:
@@ -1864,7 +1750,6 @@
             counter = counter + 1
             value_id = sheet.cell(row=counter, column=col_id).value
         model.data.data[typ] = np.array(all_elements)
->>>>>>> 1bbccad4
 
     def _revise_tree_info(self, name=None, pos=None, value=None, level=None):
         ''' This function check if a parameter exists and update the value.
@@ -1900,13 +1785,8 @@
         value = sheet.cell(row=rows, column=1).value
         pos = 1
         while value is not None:
-<<<<<<< HEAD
-            while value is not None:
-                level = value
-=======
             level = value
             while value is not None:
->>>>>>> 1bbccad4
                 columns = columns + 1
                 value = sheet.cell(row=rows, column=columns).value
                 if value is not None and isinstance(value, str) and self._revise_tree_info(name, pos, value.lower(), level):
@@ -1926,11 +1806,7 @@
 
             Parameters
             ----------
-<<<<<<< HEAD
-            Mandatory:
-=======
             Mandatory:\\
->>>>>>> 1bbccad4
             model : python object containing the mathematical model and all parameters\\
             sheet : excel sheet to be read
         '''
@@ -1955,9 +1831,6 @@
                 tries = tries + 1                
 
     def _read_profile(self, sheet=None):
-<<<<<<< HEAD
-        
-=======
         ''' This function reads the information of different profiles for different parameters
 
             Parameters
@@ -1965,7 +1838,6 @@
             Mandatory:\\
             sheet : excel sheet to be read
         '''
->>>>>>> 1bbccad4
         rows = 2
         tries = 0
 
@@ -1974,15 +1846,10 @@
         position_tree={}
         name=None
         ID=None
-<<<<<<< HEAD
-
-        valid_types = ["bus", "branch", "generators"]
-=======
         group=None
         zone=None
 
         valid_types = ["bus", "branch", "generator"]
->>>>>>> 1bbccad4
         parameter_elements = self.parameters_names_nodes.copy()
         parameter_elements.update(self.parameters_names_branches)
         parameter_elements.update(self.parameters_names_generators)
@@ -2001,19 +1868,6 @@
             elif typ=="branch" and isinstance(value, str) and self.parameters_profile.get(value.lower()) == "subtype":
                 value = sheet.cell(row=rows, column=2).value
                 rows = rows + 1
-<<<<<<< HEAD
-                if isinstance(value, str) and self.accepted_types_branches.get(value.lower(), None) is not None:
-                    subtype = value.lower()
-                else:
-                    print("WARNING! Subtype {} does not exist in the list of valid subtypes for branches".format(value))
-            elif typ=="generator" and isinstance(value, str) and self.parameters_profile.get(value.lower()) == "subtype":
-                value = sheet.cell(row=rows, column=2).value
-                rows = rows + 1
-                if isinstance(value, str) and self.accepted_types_generators.get(value.lower(), None) is not None:
-                    subtype = value.lower()
-                else:
-                    print("WARNING! Subtype {} does not exist in the list of valid subtypes for generators".format(value))
-=======
                 subtype = value.lower()
                 # if isinstance(value, str) and self.accepted_types_branches.get(value.lower(), None) is not None:
                 #     subtype = value.lower()
@@ -2027,7 +1881,6 @@
                 #     subtype = value.lower()
                 # else:
                 #     print("WARNING! Subtype {} does not exist in the list of valid subtypes for generators".format(value))
->>>>>>> 1bbccad4
             elif typ=="bus" and isinstance(value, str) and self.parameters_profile.get(value.lower()) == "subtype" and sheet.cell(row=rows, column=2).value is not None:
                 rows = rows + 1
                 print("WARNING! buses does not have any subtype")
@@ -2040,10 +1893,7 @@
                     pos = pos + 1
                     cols = cols + 1
                     value = sheet.cell(row=rows, column=cols).value
-<<<<<<< HEAD
-=======
                 rows = rows + 1
->>>>>>> 1bbccad4
             elif isinstance(value, str) and self.parameters_profile.get(value.lower()) == "name":
                 value = sheet.cell(row=rows, column=2).value
                 rows = rows + 1
@@ -2051,8 +1901,6 @@
                     name = parameter_elements.get(value.lower())
                 else:
                     print("WARNING! name {} is not a valid name".format(value))
-<<<<<<< HEAD
-=======
             elif isinstance(value, str) and self.parameters_profile.get(value.lower()) == "group":
                 value = sheet.cell(row=rows, column=2).value
                 rows = rows + 1
@@ -2063,7 +1911,6 @@
                 rows = rows + 1
                 if value is not None:
                     zone = value
->>>>>>> 1bbccad4
             elif (isinstance(value, str) and value.lower() == "dataset") and (isinstance(sheet.cell(row=rows, column=2).value, str) and sheet.cell(row=rows, column=2).value.lower() == "hour") and (isinstance(sheet.cell(row=rows+1, column=1).value, str) and sheet.cell(row=rows+1, column=1).value.lower() == "id"):
                 hour_row = rows + 1
                 rows = rows + 2
@@ -2076,19 +1923,13 @@
                     time = 0
                     value = sheet.cell(row=rows, column=cols).value
                     while value is not None:
-<<<<<<< HEAD
-                        self.profiles_info.append(profile_parameter(name=name, position_tree=position_tree, hour= sheet.cell(row=hour_row, column=cols).value if sheet.cell(row=hour_row, column=cols).value is not None else time, ID=ID, type=typ, subtype=subtype, value=value))
-=======
                         self.profiles_info.append(profile_parameter(name=name, position_tree=position_tree, hour= sheet.cell(row=hour_row, column=cols).value if sheet.cell(row=hour_row, column=cols).value is not None else time, ID=ID, type=typ, subtype=subtype, value=value, group=group, zone=zone))
->>>>>>> 1bbccad4
                         cols = cols + 1
                         time = time + 1
                         value = sheet.cell(row=rows, column=cols).value
                     rows = rows + 1
                     cols = 1
                     value = sheet.cell(row=rows, column=cols).value
-<<<<<<< HEAD
-=======
                 typ=None
                 subtype=None
                 position_tree={}
@@ -2096,13 +1937,10 @@
                 ID=None
                 group=None
                 zone=None
->>>>>>> 1bbccad4
             else:
                 rows = rows + 1
                 tries = tries + 1
 
-<<<<<<< HEAD
-=======
     def _read_energy_connections(self, model=None, sheet=None):
         ''' This function reads the information of connections between variables for the models in pyene
 
@@ -2600,7 +2438,6 @@
         self.tree_info = []
 
 
->>>>>>> 1bbccad4
     def read_excel(self, energy_file=None, model=None, **kwargs):
         """Load variables, parameters and options to solve the specified energy 
         optimisation problems with the multi-objective optimisation algorithm
@@ -2613,31 +2450,11 @@
         """
         self.tree_info = []
         self.profiles_info = []
-<<<<<<< HEAD
-=======
         self.data = parameters()
->>>>>>> 1bbccad4
         self.files2open = [energy_file]
         while self.files2open:
             workbook = load_workbook(filename=self.files2open.pop())
             for ws in workbook.worksheets:
-<<<<<<< HEAD
-                if ws.cell(row=1, column=1).value == "model":
-                    self._read_model_options(model, ws)
-                elif ws.cell(row=1, column=1).value == "bus":
-                    self._read_info_network(model, ws, self.parameters_names_nodes, "bus")
-                elif ws.cell(row=1, column=1).value == "branch":
-                    self._read_info_network(model, ws, self.parameters_names_branches, "branch")
-                elif ws.cell(row=1, column=1).value == "generator":
-                    self._read_info_network(model, ws, self.parameters_names_generators, "generator")
-                elif ws.cell(row=1, column=1).value == "tree":
-                    self._read_info_tree(ws)
-                elif ws.cell(row=1, column=1).value == "profile":
-                    self._read_profile(ws)
-                else:
-                    print("WARNING! option {} not identified".format(ws.cell(row=1, column=1).value))
-    
-=======
                 value = ws.cell(row=1, column=1).value.replace(u'\xa0',' ')
                 if value == "model":
                     self._read_model_options(model, ws)
@@ -2663,5 +2480,4 @@
         self._load_balance_tree(model)
 
         network_info = copy.deepcopy(model.data)
-        self._correlate_information(model, network_info)
->>>>>>> 1bbccad4
+        self._correlate_information(model, network_info)