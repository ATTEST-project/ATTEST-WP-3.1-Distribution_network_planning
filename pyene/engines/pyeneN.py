--- conflicted
+++ resolved
@@ -426,10 +426,6 @@
             LossT = 0.5 * \
                 sum(self.ENetwork.Branch[xb].getLoss() for xb in
                     self.ENetwork.get_FlowT(xn, xs))/self.ENetwork.get_Base()
-<<<<<<< HEAD
-=======
-            # print(LossF, LossT)
->>>>>>> b3efc4ae
 
             if self.settings['Loss'] is None:
                 LossM = 1
