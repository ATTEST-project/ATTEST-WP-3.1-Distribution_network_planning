"""
Pyene Models provides a glpk implementation of different methods
for: 
1) Balancing multiple vectors at different time aggregation levels.
2) Optimal dispatch of diverse generation technologies without considering
the transmission system (Economic Dispatch)
3) Optimal dispatch of diverse generation technologies considering
the transmission system (Optimal Power Flow)

@author: Dr Jose Nicolas Melchor Gutierrez
"""

from ._glpk import GLPKSolver
import numpy as np
import sys
import math


class Energymodel():
    """ This class builds and solve the energy model using the gplk wrapper.

    The information of the pyeneClass is passed to this class,
    which provides the parameters for the model. Furthermore,
    the GLPKSolver class that contains the GLPK wrapper is imported """

    number_variablesEM = 0
    number_constraintsEM = 0

    def __init__(self, obj=None):
        """
        Parameters
        ----------
        obj : Energy object
            Information of the energy tree
        """
        # Storing data input - Parameters
        assert obj is not None   # If the object is empty then raise an error
        self.TreeNodes = obj.LL['NosBal'] + 1  # Number of nodes in the 
                                                # temporal tree
        self.NumberTrees = obj.size['Vectors'] # Number of temporal trees
                                                # to be solved
        self.LLEB = obj.p['LLTS1'] # Link list for the energy balance
        self.LLEA = obj.p['LLTS2'] # Link List for the energy aggregation
        self.IntakeTree = obj.Weight['In'] # Inputs at each node of the
                                            # temporal tree
        self.OutputTree = obj.Weight['Out']    # Outputs at each node of the
                                                # temporal tree
        self.WeightNodes = obj.p['WghtFull']   # Weight of node (number of
                                                # days, weeks, etc.)
        self.NumberNodesUnc = obj.LL['NosUnc'] # Number of nodes considered
                                # for uncertainty in the temporal tree
        self.LLNodesUnc = obj.p['LLTS3'] # Link List to connect the nodes
                                # with uncertainty in the temporal tree

    def optimisationEM(self):
        """ This class method solve the optimisation problem """
        # TODO to be expanded with a general optimisation problem       
        # Creation of model instance
        self.solver = GLPKSolver(message_level='off')
        # Definition of minimisation problem
        self.solver.set_dir('max')
        # Definition of the mathematical formulation
        self.modeldefinitionEM()
        ret = self.solver.simplex()
        assert ret == 0

        for i in range(self.NumberTrees):
            print("vector %d:" %(i))
            for j in range(self.TreeNodes):
                 print("%f %f" %(self.solver.get_col_prim(str(\
                     self.Partialstorage[i][0]), j), \
                        self.solver.get_col_prim(str(self.Totalstorage[i][0]),\
                        j)))



    def modeldefinitionEM(self):
        """ This class method build and solve the optimisation problem,
         to be expanded with a general optimisation problem """
        # TODO: create functions such as posvariables and variables in a 
        # similar way than the network model
        self.dnvariablesEM()    # Function to determine de number 
                                # of variables
        self.dnconstraintsEM()  # Function to determine de number 
                                # of constraints

        # define matrix of coeficients (matrix A)
        self.variablesEM()
        self.coeffmatrixEM()
        self.Objective_functionEM()

    def dnvariablesEM(self):
        """ This class method determines the number of variables """
        self.number_variablesEM += (self.TreeNodes) * 4 \
            * self.NumberTrees

    def dnconstraintsEM(self):
        """ This class method determines the number of constraints """
        # Number of constrains in the energy balance
<<<<<<< HEAD
        self.number_constraintsEM += (self.TreeNodes - 1) * self.NumberTrees
        self.number_constraintsEM += (self.TreeNodes - 1) * self.NumberTrees
        # TODO: create a case for uncertainty
        # if self.NumberNodesUnc != 0:
        #     self.number_constraintsEM += (self.NumberNodesUnc+1) \
        #         * self.NumberTrees
=======
        self.number_constraints += (self.LL['NosBal']+1) * self.size['Vectors']
        self.number_constraints += (self.LL['NosAgg']+1) * self.size['Vectors']
        if self.LL['NosUnc'] != 0:
            self.number_constraints += (self.LL['NosUnc']+1) * self.size['Vectors']
>>>>>>> 8178c7ee

    def coeffmatrixEM(self):
        """ This class method contains the functions that allow building 
        the coefficient matrix (matrix A) for the simplex method """
        # The coefficient matrix is stored in CSR format (sparse matrix) to be
        # later added to glpk
        self.ia = np.empty(self.number_constraintsEM*self.number_variablesEM\
            , dtype=int) # Position in rows
        self.ja = np.empty(self.number_constraintsEM*self.number_variablesEM\
            , dtype=int) # Position in columns
        self.ar = np.empty(self.number_constraintsEM*self.number_variablesEM\
            , dtype=int) # Value
        self.ne = 0 # Number of non-zero coefficients in matrix A

        self.constraintsEM()
        self.Energybalance()
        self.Aggregation()
        # if self.NumberNodesUnc != 0:
        #     self.AggregationStochastic()
        self.solver.load_matrix(self.ne, self.ia, self.ja, self.ar)

<<<<<<< HEAD
    # Variables EM

    def PosvariablesEM(self):
        """ This class method creates the vector that stores the positions of 
        variables for the energy problem """

        self.Partialstorage = np.empty(self.NumberTrees, \
            dtype=[('napos', 'U80'), ('nupos', 'i4')]) # Start position 
            # of variables in matrix A (rows) for partial storage of 
            # energy or water in the tree for each vector

        self.Totalstorage = np.empty(self.NumberTrees, \
            dtype=[('napos', 'U80'), ('nupos', 'i4')]) # Start position 
            # of variables in matrix A (rows) for total storage of 
            # energy or water in the tree for each vector
        
        self.InputsTree = np.empty(self.NumberTrees, \
            dtype=[('napos', 'U80'), ('nupos', 'i4')]) # Start position 
            # of variables in matrix A (rows) for inputs of 
            # energy or water in the tree for each vector

        self.OutputsTree = np.empty(self.NumberTrees, \
            dtype=[('napos', 'U80'), ('nupos', 'i4')]) # Start position 
            # of variables in matrix A (rows) for inputs of 
            # energy or water in the tree for each vector

    def variablesEM(self):
        """ This class method defines the variables and their limits for the
        economic dispatch problem """
        self.PosvariablesEM()
        # Reserving space in glpk for energy model variables
        for i in range(self.NumberTrees):
            # Variables for storage of energy or water
            self.Partialstorage[i] = ('PartialStorage'+str(i),\
                self.solver.add_cols('PartialStorage'+str(i),\
                (self.TreeNodes)))
        for i in range(self.NumberTrees):
            # Variables for storage of energy or water
            self.Totalstorage[i] = ('TotalStorage'+str(i),\
                self.solver.add_cols('TotalStorage'+str(i),\
                (self.TreeNodes)))
        for i in range(self.NumberTrees):
            # Variables for storage of energy or water
            self.InputsTree[i] = ('InputsTree'+str(i),\
                self.solver.add_cols('InputsTree'+str(i),\
                (self.TreeNodes)))
        for i in range(self.NumberTrees):
            # Variables for storage of energy or water
            self.OutputsTree[i] = ('OutputsTree'+str(i),\
                self.solver.add_cols('OutputsTree'+str(i),\
                (self.TreeNodes)))
        

        # Defining the limits of the variables
        for i in range(self.NumberTrees):
            # Limits for initial nodes of the tree for storage of 
            # energy or water
            self.solver.set_col_bnds(\
                str(self.Partialstorage[i][0]), 0, 'fixed', 0.0, 0.0)
            self.solver.set_col_bnds(\
                str(self.Totalstorage[i][0]), 0, 'fixed', 0.0, 0.0)
            for j in range(self.TreeNodes):
                self.solver.set_col_bnds(\
                    str(self.InputsTree[i][0]), j, 'fixed', \
                        self.IntakeTree[j, i], self.IntakeTree[j, i])
                self.solver.set_col_bnds(\
                    str(self.OutputsTree[i][0]), j, 'fixed', \
                        self.OutputTree[j, i], self.OutputTree[j, i])

    # Constraints EM
    
    def posconstraintsEM(self):
        """ This class method creates the vectors that store the positions of 
        contraints for the energy problem """
        # Creating the matrices to store the position of constraints in
        # matrix A
        self.treebalance = np.empty(self.NumberTrees, \
            dtype=[('napos', 'U80'), ('nupos', 'i4')]) # Start position 
                    # of the tree balance constraints (rows) 
                    # for vector
        self.treeaggregation = np.empty(self.NumberTrees, \
            dtype=[('napos', 'U80'), ('nupos', 'i4')]) # Start position 
                    # of the tree aggregation constraints (rows) 
                    # for vector
        
    def constraintsEM(self):
        """ This class method reserves the space in glpk for the constraints of
        the energy problem """

        self.posconstraintsEM()

        for i in range(self.NumberTrees):
            self.treebalance[i] = ('TB'+str(i), \
                self.solver.add_rows('TB'+str(i), \
                    (self.TreeNodes - 1)))  # Number of 
                    # rows (constraints) in matrix A for the three balance
                    # for each vector
        for i in range(self.NumberTrees):
            self.treeaggregation[i] = ('TA'+str(i), \
                self.solver.add_rows('TA'+str(i), \
                    (self.TreeNodes - 1)))  # Number of 
                    # rows (constraints) in matrix A for the three aggregation
                    # for each vector
                
    def Energybalance(self):
        """ This class method writes the energy balance in glpk
        
        First, it is reserved space in memory to store the energy balance 
        constraints.
=======
    def Energybalance(self):
        """ This class method writes the energy balance in glpk

        First, it is reserved space in memory to store the energy balance constraints.
>>>>>>> 8178c7ee
        Second, the coefficients of the constraints are introduced
        in the matrix of coefficients (matrix A).
        Third, the bounds of the constraints are defined """
        # Generating the matrix A for the energy contraints
        for vectors in range(self.NumberTrees):
            for nodes in range(1, self.TreeNodes):
                # Storing the Vin variables
                self.ia[self.ne] = self.treebalance[vectors][1] + nodes - 1
                self.ja[self.ne] = self.Partialstorage[vectors][1] + nodes
                self.ar[self.ne] = 1
                # Storing the Vout variables
                self.ne += 1
                self.ia[self.ne] = self.treebalance[vectors][1] + nodes - 1
                self.ar[self.ne] = -1
                if(self.LLEB[nodes, 1] == 0):
                    self.ja[self.ne] = self.Partialstorage[vectors][1] + \
                            self.LLEB[nodes, 0]
                elif(self.LLEB[nodes, 1] == 1):
                    self.ja[self.ne] = self.Totalstorage[vectors][1] + \
                            self.LLEB[nodes, 0]
                # Storing the Inputs            
                self.ne += 1
                self.ia[self.ne] = self.treebalance[vectors][1] + nodes - 1
                self.ja[self.ne] = self.InputsTree[vectors][1] + nodes
                self.ar[self.ne] = -1
                # Storing the Outputs            
                self.ne += 1
                self.ia[self.ne] = self.treebalance[vectors][1] + nodes - 1
                self.ja[self.ne] = self.OutputsTree[vectors][1] + nodes
                self.ar[self.ne] = 1
                self.ne += 1

        # Defining the limits for the energy constraints
        for vectors in range(self.NumberTrees):
            for nodes in range(1, self.TreeNodes):
                self.solver.set_row_bnds(str(self.treebalance[vectors][0]), \
                    nodes - 1, 'fixed', 0, 0)

        # For verification
        # TODO: include it in pytest
        # for i in range(self.ne):
        #       print("%d %d %d" %(self.ia[i], self.ja[i], self.ar[i]))
<<<<<<< HEAD
        # for vectors in range(self.NumberTrees):
        #     for nodes in range(1, self.TreeNodes):
        #         print("%f" %(self.IntakeTree[nodes, vectors] - self.OutputTree[nodes, vectors]))            
=======
        # for vectors in range(self.size['Vectors']):
        #     for nodes in range(1, self.LL['NosBal']+1):
        #         print("%f" %(self.Weight['In'][nodes, vectors] - self.Weight['Out'][nodes, vectors]))
>>>>>>> 8178c7ee
        # import sys
        # sys.exit('hasta aqui')

    def Aggregation(self):
        """ This class method writes the aggregation constraints in glpk

        First, it is reserved space in memory to store the aggregation constraints.
        Second, the coefficients of the constraints are introduced
        in the matrix of coefficients (matrix A).
        Third, the bounds of the constraints are defined """

<<<<<<< HEAD
=======
        # Reserving space in glpk for aggregation constraints
        self.Agg_row_number = self.solver.add_rows('Agg', self.LL['NosAgg'] * \
            self.size['Vectors'])   # Number of columns (constraints) in matrix A
                                    # for aggregation
        nep = self.ne # For verification, TODO remove in future versions
>>>>>>> 8178c7ee
        # Generating the matrix A for the aggregation contraints
        for vectors in range(self.NumberTrees):
            for nodes in range(1, self.TreeNodes):
                # Storing the Vout variables
                self.ia[self.ne] = self.treeaggregation[vectors][1] + nodes - 1
                self.ja[self.ne] = self.Totalstorage[vectors][1] + nodes
                self.ar[self.ne] = 1
                # Storing Vin or Vout variables
                self.ne += 1
                self.ia[self.ne] = self.treeaggregation[vectors][1] + nodes - 1
                self.ar[self.ne] = -self.WeightNodes[self.LLEA\
                    [nodes, 0]]
                if(self.LLEA[nodes, 2] == 0):
                    self.ja[self.ne] = self.Partialstorage[vectors][1]\
                        + self.LLEA[nodes, 1]
                elif(self.LLEA[nodes, 2] == 1):
                    self.ja[self.ne] = self.Totalstorage[vectors][1]\
                        + self.LLEA[nodes, 1]
                # Storing Vin or Vout variables
                if(1 - self.WeightNodes[self.LLEA[nodes, 0]] != 0):
                    self.ne += 1
                    self.ia[self.ne] = self.treeaggregation[vectors][1]\
                        + nodes - 1
                    self.ar[self.ne] = -(1 - self.WeightNodes\
                        [self.LLEA[nodes, 0]])
                    if(self.LLEB[self.LLEA[nodes, 0], 1] == 0):
                        self.ja[self.ne] = self.Partialstorage[vectors][1] + \
                            self.LLEB[self.LLEA[nodes, 0], 0]
                    elif(self.LLEB[self.LLEA[nodes, 0], 1] == 1):
                        self.ja[self.ne] = self.Totalstorage[vectors][1] \
                            + self.LLEB[self.LLEA[nodes, 0], 0]
                self.ne += 1

        # Defining the limits for the aggregation constraints
        for vectors in range(self.NumberTrees):
            for nodes in range(1, self.TreeNodes):
                self.solver.set_row_bnds(str(self.treeaggregation[vectors][0]), \
                    nodes - 1, 'fixed', 0.0, 0.0)

        # For verification
        # TODO: include it in pytest
        # for i in range(self.ne):
        #       print("%d %d %d" %(self.ia[i], self.ja[i], self.ar[i]))
<<<<<<< HEAD
        # for vectors in range(self.NumberTrees):
        #     for nodes in range(1, self.TreeNodes):
        #         print("%f" %(self.IntakeTree[nodes, vectors] - self.OutputTree[nodes, vectors]))            
=======
        # for vectors in range(self.size['Vectors']):
        #     for nodes in range(1, self.LL['NosBal']+1):
        #         print("%f" %(self.Weight['In'][nodes, vectors] - self.Weight['Out'][nodes, vectors]))
>>>>>>> 8178c7ee
        # import sys
        # sys.exit('hasta aqui')


    # TODO: Modify Stochastic Aggregation constraint with new positions of 
    # variables and constraints
    def AggregationStochastic(self):
        """ This class method writes the aggregation constraints for stochastic scenarios in glpk

        First, it is reserved space in memory to store the aggregation constraints.
        Second, the coefficients of the constraints are introduced
        in the matrix of coefficients (matrix A).
        Third, the bounds of the constraints are defined """

        # Reserving space in glpk for aggregation constraints
<<<<<<< HEAD
        self.Agg_Sto_row_number = self.solver.add_rows('AggStoch', (self.NumberTrees - 1) * \
            self.TreeNodes)   # Number of columns (constraints) in matrix A
                                    # for aggregation        
=======
        self.Agg_Sto_row_number = self.solver.add_rows('AggStoch', self.LL['NosAgg'] * \
            self.size['Vectors'])   # Number of columns (constraints) in matrix A
                                    # for aggregation
        nep = self.ne
>>>>>>> 8178c7ee
        # Generating the matrix A for the aggregation contraints
        # TODO review this constraint
        for vectors in range(self.NumberTrees):
            for nodes in range(2, self.NumberNodesUnc+2): # TODO, does it start from position 2??
                # Storing the first variable of each constraint
                self.ia[self.ne] = self.Agg_Sto_row_number + (vectors * \
                    (self.TreeNodes - 1)) + nodes - 2
                self.ja[self.ne] = (vectors * \
                    (self.TreeNodes)) + \
                    (self.NumberTrees * (self.TreeNodes)) + \
                    self.LLNodesUnc[nodes - 1, 0] + 1
                self.ar[self.ne] = 1
                # Storing the second variable of each constraint
                if(1-self.WeightNodes[self.LLNodesUnc[nodes - 1, 0]] != 0):
                    self.ne += 1
                    self.ia[self.ne] = self.Agg_Sto_row_number + (vectors * \
                        (self.TreeNodes - 1)) + nodes - 2
                    self.ar[self.ne] = -(1-self.WeightNodes[self.LLNodesUnc[nodes - 1, 0]])
                    if(self.LLEB[self.LLNodesUnc[nodes - 1, 0], 1] == 0):
                        self.ja[self.ne] = (vectors * \
                            (self.TreeNodes)) + \
                            self.LLEB[self.LLNodesUnc[nodes - 1, 0], 0] + 1
                    elif(self.LLEB[self.LLNodesUnc[nodes - 1, 0], 1] == 1):
                        self.ja[self.ne] = (vectors * \
                            (self.TreeNodes)) + (self.NumberTrees * \
                            (self.TreeNodes)) + self.LLEB[self.LLNodesUnc[nodes - 1, 0], 0] + 1
                # Storing the third variable
                self.ne += 1
                self.ia[self.ne] = self.Agg_Sto_row_number + (vectors * \
                    (self.TreeNodes - 1)) + nodes - 2
                self.ar[self.ne] = -(\
                    self.WeightNodes[self.LLNodesUnc[nodes - 1, 0]] * \
                    -self.LLNodesUnc[nodes - 1, 2])
                self.ja[self.ne] = (vectors * \
                    (self.TreeNodes)) + self.LLNodesUnc[nodes - 1, 0] + 1
                # Storing variables in the summation
                for aux1 in range(self.LLNodesUnc[nodes - 1, 2] + 1):
                    self.ne += 1
                    self.ia[self.ne] = self.Agg_Sto_row_number + (vectors * \
                        (self.TreeNodes - 1)) + nodes - 2
                    self.ar[self.ne] = -(self.WeightNodes[self.LLNodesUnc[nodes - 1, 0]] * \
                        -self.LLNodesUnc[nodes - 1, 2])
                    self.ja[self.ne] = (vectors * \
                            (self.TreeNodes)) + (self.NumberTrees * \
                            (self.TreeNodes)) + self.LLNodesUnc[nodes, 1] + aux1 + 1
                self.ne += 1



        # Defining the limits for the aggregation constraints
        for vectors in range(self.NumberTrees):
            for nodes in range(1, self.NumberNodesUnc+1):
                self.solver.set_row_bnds('AggStoch', (vectors *  \
                    (self.TreeNodes - 1)) + nodes - 1, 'fixed', \
                    0.0, 0.0)

    # Objective function EM

    def Objective_functionEM(self):
        """ This class method defines the cost coefficients for the
         objective function in glpk

        A dummy objective function is created for the problem """

        self.solver.set_obj_coef(str(self.Partialstorage[0][0]), 1, 2)
        self.solver.set_obj_coef(str(self.Partialstorage[0][0]), 2, -1)
        self.solver.set_obj_coef(str(self.Totalstorage[1][0]), 2, -1)

    # Data inputs of Energy model

    def SetTreeNodes(self, number_nodes=None):
        assert number_nodes is not None, \
            "No value for the number of nodes per tree" 
        self.TreeNodes = number_nodes + 1
    
    def SetNumberTrees(self, number_trees=None):
        assert number_trees is not None, \
            "No value for the number of trees to be optimised" 
        self.NumberTrees = number_trees

    def SetIntakeTree(self, intake_nodes=None):
        assert intake_nodes is not None, \
            "No value for the intake of water/energy for all nodes"
        self.IntakeTree = intake_nodes

    def SetOutputTree(self, output_nodes=None):
        assert output_nodes is not None, \
            "No value for the output of water/energy for all nodes"
        self.OutputTree = output_nodes

<<<<<<< HEAD
    def SetWeightNodes(self, weight_nodes=None):
        assert weight_nodes is not None, \
            "No value for the weights of all nodes"
        self.WeightNodes = weight_nodes

    def SetNumberNodesUnc(self, number_nodes_unc=None):
        assert number_nodes_unc is not None, \
            "No value for the number of nodes for uncertainty analysis"
        self.NumberNodesUnc = number_nodes_unc
    
    def SetLLNodesUnc(self, LL_nodes_unc=None):
        assert LL_nodes_unc is not None, \
            "No value for the number of nodes for uncertainty analysis"
        self.LLNodesUnc = LL_nodes_unc

    # TODO: Redefine link list

    def SetLLEB(self, LLEB_connections=None):
        assert LLEB_connections is None, \
            "No value for the link list of the energy balance constraint"
        self.LLEB = LLEB_connections

    def SetLLEA(self, LLEA_connections=None):
        assert LLEA_connections is None, \
            "No value for the link list of the energy aggregation constraint"
        self.LLEB = LLEA_connections

    # Data outputs of Energy model

    def GetPartialStorage(self):
        PartialStorageSolution = \
            np.empty((self.NumberTrees, self.TreeNodes))
        for i in range(self.NumberTrees):
            for j in range(self.TreeNodes):
                PartialStorageSolution[i, j] = \
                    self.solver.get_col_prim(str(\
                    self.Partialstorage[i][0]), j)
        return PartialStorageSolution
    
    def GetTotalStorage(self):
        TotalStorageSolution = \
            np.empty((self.NumberTrees, self.TreeNodes))
        for i in range(self.NumberTrees):
            for j in range(self.TreeNodes):
                TotalStorageSolution[i, j] = \
                    self.solver.get_col_prim(str(\
                    self.Totalstorage[i][0]), j)
        return TotalStorageSolution

    def GetInputsTree(self):
        InputsTreeSolution = \
            np.empty((self.NumberTrees, self.TreeNodes))
        for i in range(self.NumberTrees):
            for j in range(self.TreeNodes):
                InputsTreeSolution[i, j] = \
                    self.solver.get_col_prim(str(\
                    self.InputsTree[i][0]), j)
        return InputsTreeSolution

    def GetOutputsTree(self):
        OutputsTreeSolution = \
            np.empty((self.NumberTrees, self.TreeNodes))
        for i in range(self.NumberTrees):
            for j in range(self.TreeNodes):
                OutputsTreeSolution[i, j] = \
                    self.solver.get_col_prim(str(\
                    self.OutputsTree[i][0]), j)
        return OutputsTreeSolution
    
    def GetEnergybalanceDual(self):
        EnergybalanceDualSolution = \
            np.empty((self.NumberTrees, self.TreeNodes))
        for i in range(self.NumberTrees):
            EnergybalanceDualSolution[i, 0] = 0
            for j in range(1, self.TreeNodes):
                EnergybalanceDualSolution[i, j] = \
                    self.solver.get_row_dual(str(\
                    self.treebalance[i][0]), j - 1)
        return EnergybalanceDualSolution


class Networkmodel():
    """ This class builds and solve the network model(NM) using the gplk wrapper.

    The information of the pyeneClass is passed to this class,
    which provides the parameters for the model. Furthermore,
    the GLPKSolver class that contains the GLPK wrapper is imported """

    def __init__(self, obj=None):
        """
        Parameters
        ----------
        obj : Network object
            Information of the power system
        """

        # Storing data input - Parameters
        assert obj is not None  # If the object is empty then raise an error
        self.LongTemporalConnections = obj.connections['set'] # Temporal
                            # interconnection of different instances of
                            # network problems (last nodes of the temporal
                            # tree)
        self.ShortTemporalConnections = obj.settings['NoTime'] # Number
                            # of sub-periods in a 24h period

        self.NumberConvGen = len(obj.Gen.Conv) # Number of conventional
                            # generators
        self.NumberRESGen = len(obj.Gen.RES) # Number of RES generators
        self.NumberHydroGen = len(obj.Gen.Hydro) # Number of Hydro generators
        self.NumberPumps = obj.pumps['Number'] # Number of Pumps
        self.NumberStorageDevices = obj.Storage['Number'] # Number of storage
                            # devices in the system
        self.NumberDemScenarios = obj.scenarios['NoDem'] # Number of
                            # demand scenarios
        self.NumberNodesPS = obj.ENetwork.get_NoBus() # Number of nodes
                            # in the power system
        self.NumberContingencies = len(obj.settings['Security']) # Number
                            # of devices analysed in the N-1 contingency
                            # analysis
        self.NumberLinesPS = obj.ENetwork.get_NoBra() # Number of transmission
                            # lines in the power system
=======
        # For verification
        # TODO: include it in pytest
        # for i in range(nep, self.ne):
        #       print("%d %d %d" %(self.ia[i], self.ja[i], self.ar[i]))
        # for vectors in range(self.size['Vectors']):
        #     for nodes in range(1, self.LL['NosBal']+1):
        #         print("%f" %(self.Weight['In'][nodes, vectors] - self.Weight['Out'][nodes, vectors]))
        # import sys
        # sys.exit('hasta aqui')
>>>>>>> 8178c7ee

        self.BaseUnitPower = obj.ENetwork.get_Base() # Base power for power
                            # system
        
        self.PercentageLosses = obj.settings['Loss'] # Percentage of losses
                            # that is considered in the formulation

        self.LossesFlag = obj.settings['Losses'] # Flag to indicate if the 
                            # losses are included in the mathematical
                            # formulation
        
        self.FlagProblem = obj.settings['Flag'] # Flag that indicates
                            # if the problem to solve is the economic
                            # dispatch or the optimal power flow
        
        self.FlagFeasibility = obj.settings['Feasibility'] # Flag that 
                            # indicates if the problem should include
                            # load curtailment variables

        if self.LossesFlag:
            self.NumberPiecesTLLosses = obj.Number_LossCon # Number 
                            # of pieces
                            # in the piecewise linearisation of the
                            # transmission line losses
        
        # TODO: Generalise inputs as a list of values
        if self.NumberConvGen > 0:
            self.PWConvGen = np.empty((self.NumberConvGen), dtype=np.int_) # Number of pieces of
                                # the piecewise linearisation of the conventional 
                                # generation cost
            for i in range(self.NumberConvGen):
                self.PWConvGen[i] = obj.Gen.Conv[i].get_NoPieces()
            self.MinConvGen = np.empty(self.NumberConvGen) # Minimum generation
                                # limit for conventional generators
            for i in range(self.NumberConvGen):
                self.MinConvGen[i] = obj.Gen.Conv[i].get_Min()
            self.MaxConvGen = np.empty(self.NumberConvGen) # Maximum generation
                                # limit for conventional generators
            for i in range(self.NumberConvGen):
                self.MaxConvGen[i] = obj.Gen.Conv[i].get_Max()
            #TODO: Generalise for N number of pieces per generator
            self.ACoeffPWConvGen = np.empty((self.NumberConvGen,\
                self.PWConvGen[0])) # Coefficient A of the piece Ax + b for
                                    # conventional generation
            for i in range(self.NumberConvGen):
                for j in range(self.PWConvGen[i]):
                    self.ACoeffPWConvGen[i, j] = \
                        obj.Gen.Conv[i].cost['LCost'][j][0]
            self.BCoeffPWConvGen = np.empty((self.NumberConvGen,\
                self.PWConvGen[0])) # Coefficient b of the piece Ax + b for
                                    # conventional generation
            for i in range(self.NumberConvGen):
                for j in range(self.PWConvGen[i]):
                    self.BCoeffPWConvGen[i, j] = \
                        obj.Gen.Conv[i].cost['LCost'][j][1]
            self.RampConvGen = np.empty(self.NumberConvGen) # On/Off ramps
                                    # for conventional generators
            for i in range(self.NumberConvGen):
                self.RampConvGen[i] = obj.Gen.Conv[i].data['Ramp']
            self.OriginalNumberConvGen = \
                np.empty((self.NumberConvGen)) # Original numeration of 
                                # the conventional generators in the 
                                # power system
            for i in range(self.NumberConvGen):
                self.OriginalNumberConvGen[i] = \
                    obj.Gen.Conv[i].get_Bus()


        if self.NumberRESGen > 0:
            self.PWRESGen = np.empty((self.NumberRESGen), dtype=np.int_) # Number of pieces of
                                # the piecewise linearisation of the RES 
                                # generation cost
            for i in range(self.NumberRESGen):
                self.PWRESGen[i] = obj.Gen.RES[i].get_NoPieces()
            self.MinRESGen = np.empty(self.NumberRESGen) # Minimum generation
                                # limit for RES generators
            for i in range(self.NumberRESGen):
                self.MinRESGen[i] = obj.Gen.RES[i].get_Min()
            self.MaxRESGen = np.empty(self.NumberRESGen) # Minimum generation
                                # limit for RES generators
            for i in range(self.NumberRESGen):
                self.MaxRESGen[i] = obj.RES['Max'][i]
            self.RESScenarios = np.empty((len(self.LongTemporalConnections), \
            self.ShortTemporalConnections, self.NumberConvGen)) 
                                # Scenarios of generation for RES for different
                                # time periods
            for i in self.LongTemporalConnections:
                for j in range(self.ShortTemporalConnections):
                    for k in range(self.NumberRESGen):
                        self.RESScenarios[i, j, k] = obj.scenarios['RES']\
                                    [obj.resScenario[k][i]+j]
            #TODO: Generalise for N number of pieces per generator
            self.ACoeffPWRESGen = np.empty((self.NumberRESGen,\
                self.PWRESGen[0]))  # Coefficient A of the piece Ax + b for
                                    # RES generation
            for i in range(self.NumberRESGen):
                for j in range(self.PWRESGen[i]):
                    self.ACoeffPWRESGen[i, j] = \
                        obj.Gen.RES[i].cost['LCost'][j][0]
            self.BCoeffPWRESGen = np.empty((self.NumberRESGen,\
                self.PWRESGen[0]))  # Coefficient b of the piece Ax + b for
                                    # RES generation
            for i in range(self.NumberRESGen):
                for j in range(self.PWRESGen[i]):
                    self.BCoeffPWRESGen[i, j] = \
                        obj.Gen.RES[i].cost['LCost'][j][1]
            self.OriginalNumberRESGen = \
                np.empty((self.NumberRESGen)) # Original numeration of 
                                # the RES generators in the 
                                # power system
            for i in range(self.NumberRESGen):
                self.OriginalNumberRESGen[i] = \
                    obj.Gen.RES[i].get_Bus()
        
        if self.NumberHydroGen > 0:
            self.PWHydroGen = np.empty((self.NumberHydroGen), dtype=np.int_) # Number of pieces of
                                # the piecewise linearisation of the Hydro 
                                # generation cost
            for i in range(self.NumberHydroGen):
                self.PWHydroGen[i] = obj.Gen.Hydro[i].get_NoPieces()
            self.MinHydroGen = np.empty(self.NumberHydroGen) # Minimum generation
                                # limit for hydro generators
            for i in range(self.NumberHydroGen):
                self.MinHydroGen[i] = obj.Gen.Hydro[i].get_Min()
            self.MaxHydroGen = np.empty(self.NumberHydroGen) # Minimum generation
                                # limit for hydro generators
            for i in range(self.NumberHydroGen):
                self.MaxHydroGen[i] = obj.Gen.Hydro[i].get_Max()

            #TODO: Generalise for N number of pieces per generator
            self.ACoeffPWHydroGen = np.empty((self.NumberHydroGen,\
                self.PWHydroGen[0]))  # Coefficient A of the piece Ax + b for
                                    # RES generation
            for i in range(self.NumberHydroGen):
                for j in range(self.PWHydroGen[i]):
                    self.ACoeffPWHydroGen[i, j] = \
                        obj.Gen.Hydro[i].cost['LCost'][j][0]
            self.BCoeffPWHydroGen = np.empty((self.NumberHydroGen,\
                self.PWHydroGen[0]))  # Coefficient b of the piece Ax + b for
                                    # RES generation
            for i in range(self.NumberHydroGen):
                for j in range(self.PWHydroGen[i]):
                    self.BCoeffPWHydroGen[i, j] = \
                        obj.Gen.Hydro[i].cost['LCost'][j][1]
            self.RampHydroGen = np.empty(self.NumberHydroGen) # On/Off ramps
                                    # for hydro generators
            for i in range(self.NumberHydroGen):
                self.RampHydroGen[i] = obj.Gen.Hydro[i].data['Ramp']
            self.OriginalNumberHydroGen = \
                np.empty((self.NumberHydroGen)) # Original numeration of 
                                # the Hydro generators in the 
                                # power system
            for i in range(self.NumberHydroGen):
                self.OriginalNumberHydroGen[i] = \
                    obj.Gen.Hydro[i].get_Bus()

        if self.NumberPumps > 0:
            self.MaxPowerPumps = np.empty(self.NumberPumps) # Maximum 
                            # power capacity of pumps
            for i in range(self.NumberPumps):
                self.MaxPowerPumps[i] = obj.pumps['Max'][i]/self.BaseUnitPower
            self.CostOperPumps = obj.pumps['Value'] # Operational 
                            # cost of pumps

<<<<<<< HEAD
        if self.NumberStorageDevices > 0:
            self.EffStorage = obj.Storage['Efficiency'] # Efficiency 
                            # of storage elements
 
=======

        # m.vEIn = self.Weight['In']
        # m.vEOut = self.Weight['Out']
>>>>>>> 8178c7ee

        self.TotalHoursPerPeriod = obj.scenarios['Weights'] # Number
                            # of hours per sub-period in a 24-hour period


        if self.NumberDemScenarios == 0:
            self.MultScenariosDemand = np.empty(\
                (len(self.LongTemporalConnections),\
                self.NumberNodesPS))  # Multiplier to adjust the demand
                            # on each node for each temporal representative
                            # day
            for i in self.LongTemporalConnections:
                for j in range(self.NumberNodesPS):
                    self.MultScenariosDemand[i, j] = \
                        obj.scenarios['Demand'][obj.busScenario[j][i]]
        else:
            self.MultScenariosDemand = np.empty(\
                (len(self.LongTemporalConnections),\
                self.ShortTemporalConnections,\
                self.NumberNodesPS))  # Multiplier to adjust the demand
                            # on each node for each temporal representative
                            # day and for each sub-period in the 24h period
            for i in self.LongTemporalConnections:
                for j in range(self.ShortTemporalConnections):
                    for k in range(self.NumberNodesPS):
                        self.MultScenariosDemand[i, j, k] = \
                            obj.scenarios['Demand']\
                                [j+obj.busScenario[k][i]]
        
        if self.FlagProblem:
            self.ActiveBranches = np.empty(\
                    ((self.NumberContingencies + 1),\
                    self.NumberLinesPS))    # Flag to indicate if the 
                                # transmission line or transformer is active 
                                # on each contingency
            for i in range(self.NumberContingencies + 1):
                for j in range(self.NumberLinesPS):
                    self.ActiveBranches[i, j] = \
                        obj.ENetwork.Branch[j].is_active(i)
            self.PowerRateLimitTL = np.empty((self.NumberLinesPS)) # Thermal
                                # limit of power transmission lines and 
                                # transformers
            for i in range(self.NumberLinesPS):
                self.PowerRateLimitTL[i] = \
                    obj.ENetwork.Branch[i].get_Rate()
            self.OriginalNumberBranchFrom = \
                np.empty((self.NumberLinesPS)) # Original numeration of 
                                    # the transmission lines and transformers
                                    # in the power system in the from end
            for i in range(self.NumberLinesPS):
                self.OriginalNumberBranchFrom[i] = \
                    obj.ENetwork.Branch[i].get_BusF()
            self.OriginalNumberBranchTo = \
                np.empty((self.NumberLinesPS)) # Original numeration of 
                                    # the transmission lines and transformers
                                    # in the power system in the to end
            for i in range(self.NumberLinesPS):
                self.OriginalNumberBranchTo[i] = \
                    obj.ENetwork.Branch[i].get_BusT()

            self.PosNumberBranchFrom = \
                np.empty((self.NumberLinesPS)) # Position of the from end of
                                    # the transmission lines and transformers
                                    # in the vector that stores the node data.
                                    # The position start from zero in the node
                                    # data
            for i in range(self.NumberLinesPS):
                self.PosNumberBranchFrom[i] = \
                    obj.ENetwork.Branch[i].get_PosF()
            self.PosNumberBranchTo = \
                np.empty((self.NumberLinesPS)) # Position of the to end of
                                    # the transmission lines and transformers
                                    # in the vector that stores the node data.
                                    # The position start from zero in the node
                                    # data
            for i in range(self.NumberLinesPS):
                self.PosNumberBranchTo[i] = \
                    obj.ENetwork.Branch[i].get_PosT()
            self.ReactanceBranch = \
                np.empty((self.NumberLinesPS)) # Reactance of the transmission 
                                    # lines and transformers
            for i in range(self.NumberLinesPS):
                self.ReactanceBranch[i] = \
                    obj.ENetwork.Branch[i].get_X()
            self.ResistanceBranch = \
                np.empty((self.NumberLinesPS)) # Resistance of the transmission 
                                    # lines and transformers
            for i in range(self.NumberLinesPS):
                self.ResistanceBranch[i] = \
                    obj.ENetwork.Branch[i].get_R()
            
            self.NontechnicalLosses = \
                np.empty((self.NumberLinesPS)) # Non-technical losses of the 
                                    # transmission lines and transformers
            for i in range(self.NumberLinesPS):
                self.NontechnicalLosses[i] = \
                    obj.ENetwork.Branch[i].getLoss()/self.BaseUnitPower

            if self.LossesFlag:
                self.ACoeffPWBranchLosses = \
                    np.empty((self.NumberPiecesTLLosses)) # Coefficient A of the 
                                        # piece Ax + b for the piecewise 
                                        # linearisation of the nonlinear branch
                                        # Losses
                for i in range(self.NumberPiecesTLLosses):
                    self.ACoeffPWBranchLosses[i] = \
                        obj.ENetwork.loss['A'][i]
                self.BCoeffPWBranchLosses = \
                    np.empty((self.NumberPiecesTLLosses)) # Coefficient A of the 
                                        # piece Ax + b for the piecewise 
                                        # linearisation of the nonlinear branch
                                        # Losses
                for i in range(self.NumberPiecesTLLosses):
                    self.BCoeffPWBranchLosses[i] = \
                        obj.ENetwork.loss['B'][i]
        
        self.PowerDemandNode = np.empty((self.NumberNodesPS)) # Active
                            # Power demand at each node
        for i in range(self.NumberNodesPS):
            self.PowerDemandNode[i] = \
                obj.busData[i]        
        self.TypeNode = np.empty((self.NumberNodesPS)) # Type
                            # of node
        for i in range(self.NumberNodesPS):
            self.TypeNode[i] = \
                obj.ENetwork.Bus[i].get_Type()        
        self.OriginalNumberNodes = \
                np.empty((self.NumberNodesPS)) # Original numeration of 
                                # the nodes in the power system
        for i in range(self.NumberNodesPS):
            self.OriginalNumberNodes[i] = \
                obj.ENetwork.Bus[i].get_Number()


    def optimisationNM(self):
        """ This class method solve the optimisation problem """
        # Creation of model instance
        self.solver = GLPKSolver(message_level='all', \
            simplex_method='primal')      
        # Definition of minimisation problem
        self.solver.set_dir('min')
        # Definition of the mathematical formulation
        if self.FlagProblem:
            self.OptimalPowerFlowModel()
        else:
            self.EconomicDispatchModel()
        ret = self.solver.simplex()
        assert ret == 0


        # for i in self.LongTemporalConnections:
        #     print('Case %d :' %(i))
        #     print('')
        #     print('Generation:')
        #     for k in range(self.NumberConvGen):
        #         for j in range(self.ShortTemporalConnections):
        #             print("%f" %(self.solver.get_col_prim(\
        #                 str(self.thermalgenerators[i, j][0]), k) * \
        #                     self.BaseUnitPower), end = ' ')
        #         print('')
        #     for k in range(self.NumberRESGen):
        #         for j in range(self.ShortTemporalConnections):                
        #             print("%f" %(self.solver.get_col_prim(\
        #                 str(self.RESgenerators[i, j][0]), k) * \
        #                     self.BaseUnitPower), end = ' ')
        #         print('')
        #     for k in range(self.NumberHydroGen):
        #         for j in range(self.ShortTemporalConnections):
        #             print("%f" %(self.solver.get_col_prim(\
        #                 str(self.Hydrogenerators[i, j][0]), k) * \
        #                     self.BaseUnitPower), end = ' ')
        #         print('')
        #     print('')
        #     if self.NumberPumps > 0:
        #         print('Pumps:')
        #         for k in range(self.NumberPumps):
        #             for j in range(self.ShortTemporalConnections):
        #                 print("%f" %(self.solver.get_col_prim(\
        #                     str(self.pumpsvar[i, j][0]), k) * \
        #                         self.BaseUnitPower), end = ' ')
        #             print('')
        #         print('')
        #     print('LC:')
        #     for j in range(self.ShortTemporalConnections):
        #         print("%f" %(self.solver.get_col_prim(\
        #                     str(self.loadcurtailmentsystem[i, j][0]), 0) * \
        #                         self.BaseUnitPower), end = ' ')
        #     print('\n\n')
        #     if self.NumberConvGen > 0:
        #         print('Thermal Generation cost:')
        #         for k in range(self.NumberConvGen):
        #             for j in range(self.ShortTemporalConnections):
        #                 print("%f" %(self.solver.get_col_prim(\
        #                     str(self.thermalCG[i, j][0]), k)), end = ' ')
        #             print('')
        #         print('')
        #     if self.NumberRESGen > 0:
        #         print('RES Generation cost:')
        #         for k in range(self.NumberRESGen):
        #             for j in range(self.ShortTemporalConnections):
        #                 print("%f" %(self.solver.get_col_prim(\
        #                     str(self.RESCG[i, j][0]), k)), end = ' ')
        #             print('')
        #         print('')
        #     if self.NumberHydroGen > 0:
        #         print('Hydro Generation cost:')
        #         for k in range(self.NumberHydroGen):
        #             for j in range(self.ShortTemporalConnections):
        #                 print("%f" %(self.solver.get_col_prim(\
        #                     str(self.HydroCG[i, j][0]), k)), end = ' ')
        #             print('')
        #         print('')
        # print('')


    ############################################
    ###   COMMON VARIABLES AND CONSTRAINTS   ###
    ###   FOR DIFFERENT MODELS               ###
    ############################################

    # Number of variables and constraints
    def dnvariablesCommon(self):
        """ This class method determines the number of variables that 
        are common for various problems """
        # TODO: Create a variable for size last tree nodes
        # len(self.LongTemporalConnections)
        # TODO: Further analysis of energy storage variables and constraints
        # Active power generation variables
        self.number_variablesCommon = 0
        self.number_variablesCommon += len(self.LongTemporalConnections) \
            * (self.NumberConvGen + self.NumberRESGen + self.NumberHydroGen)\
            * self.ShortTemporalConnections
        # Generation cost variables
        self.number_variablesCommon += len(self.LongTemporalConnections) \
            * (self.NumberConvGen + self.NumberRESGen + self.NumberHydroGen)\
            * self.ShortTemporalConnections
        # Active power storage variables
        self.number_variablesCommon += len(self.LongTemporalConnections) \
            * self.NumberStorageDevices * self.ShortTemporalConnections
        # Pumps variables
        self.number_variablesCommon += len(self.LongTemporalConnections) \
            * self.NumberPumps * self.ShortTemporalConnections

    def dnconstraintsCommon(self):
        """ This class method determines the number of constraints that 
        are common for various problems """

        self.number_constraintsCommon = 0
        for i in range(self.NumberConvGen):
            self.number_constraintsCommon += len(self.LongTemporalConnections) \
            * self.ShortTemporalConnections * \
                self.PWConvGen[i]       # Constraints 
                                        # for the piecewise linearisation
                                        # of the nonlinear generation cost
                                        # for conventional generators
        for i in range(self.NumberRESGen):
            self.number_constraintsCommon += len(self.LongTemporalConnections) \
            * self.ShortTemporalConnections * \
                self.PWRESGen[i]        # Constraints 
                                        # for the piecewise linearisation
                                        # of the nonlinear generation cost
                                        # for RES generators
        for i in range(self.NumberHydroGen):
            self.number_constraintsCommon += len(self.LongTemporalConnections) \
            * self.ShortTemporalConnections * \
                self.PWHydroGen[i]      # Constraints 
                                        # for the piecewise linearisation
                                        # of the nonlinear generation cost
                                        # for Hydro generators
        self.number_constraintsCommon += len(self.LongTemporalConnections) \
            * (self.NumberConvGen + self.NumberRESGen + self.NumberHydroGen)\
            * self.ShortTemporalConnections # Constraints 
                                    # for the generation ramps

    # Variables
    def PosvariablesCommon(self):
        """ This class method creates the vector that stores the positions of 
        variables that are common for various problems """

        if self.NumberConvGen > 0:
            self.thermalgenerators = np.empty(\
                (len(self.LongTemporalConnections),\
                self.ShortTemporalConnections), dtype=[('napos', 'U80'),\
                    ('nupos', 'i4')]) # Start position 
                # of thermal generators' variables in matrix A (rows)
                # for each period and each tree node
        if self.NumberRESGen > 0:
            self.RESgenerators = np.empty((len(self.LongTemporalConnections),\
                self.ShortTemporalConnections), dtype=[('napos', 'U80'),\
                    ('nupos', 'i4')]) # Start position 
                # of RES generators' variables in matrix A (rows)
                # for each period and each tree node
        if self.NumberHydroGen > 0:        
            self.Hydrogenerators = np.empty((len(self.LongTemporalConnections),\
                self.ShortTemporalConnections), dtype=[('napos', 'U80'),\
                    ('nupos', 'i4')]) # Start position 
                # of Hydroelectric generators' variables in matrix A (rows)
                # for each period and each tree node
        # TODO: Change this with a flag for batteries
        if self.NumberStorageDevices > 0:
            self.ESS = np.empty((len(self.LongTemporalConnections),\
                self.ShortTemporalConnections), dtype=[('napos', 'U80'),\
                    ('nupos', 'i4')]) # Start position 
                # of Energy Storage Systems' variables in matrix A (rows)
                # for each period and each tree node
        # TODO: Change this with a flag for pumps
        if self.NumberPumps > 0:
            self.pumpsvar = np.empty((len(self.LongTemporalConnections),\
                self.ShortTemporalConnections), dtype=[('napos', 'U80'),\
                    ('nupos', 'i4')]) # Start position 
                # of pumps' variables in matrix A (rows)
                # for each period and each tree node
        if self.NumberConvGen > 0:
            self.thermalCG = np.empty((len(self.LongTemporalConnections),\
                self.ShortTemporalConnections), dtype=[('napos', 'U80'),\
                    ('nupos', 'i4')]) # Start position 
                # of thermal generation cost variables in matrix A (rows)
                # for each period and each tree node
        if self.NumberRESGen > 0:
            self.RESCG = np.empty((len(self.LongTemporalConnections),\
                self.ShortTemporalConnections), dtype=[('napos', 'U80'),\
                    ('nupos', 'i4')]) # Start position 
                # of RES generation cost variables in matrix A (rows)
                # for each period and each tree node
        if self.NumberHydroGen > 0:
            self.HydroCG = np.empty((len(self.LongTemporalConnections),\
                self.ShortTemporalConnections), dtype=[('napos', 'U80'),\
                    ('nupos', 'i4')]) # Start position 
                # of Hydroelectric generation cost variables in matrix A (rows)
                # for each period and each tree node

    def variablesCommon(self):
        """ This class method defines the variables and their limits that 
        are common for various problems """
        self.PosvariablesED()
        
        # Reserving space in glpk for ED variables
        for i in self.LongTemporalConnections:
            for j in range(self.ShortTemporalConnections):
                # Generation variables
                if self.NumberConvGen > 0:
                    self.thermalgenerators[i, j] = (\
                        'ThermalGen'+str(i)+','+str(j),\
                        self.solver.add_cols('ThermalGen'+str(i)+','+str(j),\
                        self.NumberConvGen))
                if self.NumberRESGen > 0:
                    self.RESgenerators[i, j] = (\
                        'RESGen'+str(i)+','+str(j),\
                        self.solver.add_cols('RESGen'+str(i)+','+str(j),\
                        self.NumberRESGen))
                if self.NumberHydroGen > 0:
                    self.Hydrogenerators[i, j] = (\
                        'HydroGen'+str(i)+','+str(j),\
                        self.solver.add_cols('HydroGen'+str(i)+','+str(j),\
                        self.NumberHydroGen))
                # Generation cost variables
                if self.NumberConvGen > 0:
                    self.thermalCG[i, j] = ('ThermalCG'+str(i)+','+str(j),\
                        self.solver.add_cols('ThermalCG'+str(i)+','+str(j),\
                        self.NumberConvGen))
                if self.NumberRESGen > 0:
                    self.RESCG[i, j] = ('RESCG'+str(i)+','+str(j),\
                        self.solver.add_cols('RESCG'+str(i)+','+str(j),\
                        self.NumberRESGen))
                if self.NumberHydroGen > 0:
                    self.HydroCG[i, j] = ('HydroCG'+str(i)+','+str(j),\
                        self.solver.add_cols('HydroCG'+str(i)+','+str(j),\
                        self.NumberHydroGen))
                # TODO: Change this with a flag for batteries
                if self.NumberStorageDevices > 0:
                    self.ESS[i, j] = ('ESS'+str(i)+','+str(j),\
                        self.solver.add_cols('ESS'+str(i)+','+str(j),\
                        self.NumberStorageDevices))
                # TODO: Change this with a flag for pumps
                if self.NumberPumps > 0:
                    self.pumpsvar[i, j] = ('Pumps'+str(i)+','+str(j),\
                        self.solver.add_cols('Pumps'+str(i)+','+str(j),\
                        self.NumberPumps))


        # Defining the limits of the variables
        for i in self.LongTemporalConnections:
            for j in range(self.ShortTemporalConnections):
                # Limits for the thermal generators
                if self.NumberConvGen > 0:
                    for k in range(self.NumberConvGen):
                        self.solver.set_col_bnds(\
                            str(self.thermalgenerators[i, j][0]), k,\
                            'bounded', self.MinConvGen[k],\
                            self.MaxConvGen[k])
                # Limits for the RES generators
                if self.NumberRESGen > 0:
                    for k in range(self.NumberRESGen):
                        self.solver.set_col_bnds(\
                            str(self.RESgenerators[i, j][0]), k,\
                            'bounded', self.MinRESGen[k],\
                            self.RESScenarios[i, j, k] * \
                                self.MaxRESGen[k])

                # Limits for the Hydroelectric generators
                if self.NumberHydroGen > 0:
                    for k in range(self.NumberHydroGen):
                        self.solver.set_col_bnds(\
                            str(self.Hydrogenerators[i, j][0]), k,\
                            'bounded', self.MinHydroGen[k],\
                            self.MaxHydroGen[k])
                # TODO: Modify information of storage, e.g. m.sNSto
                # if self.NumberStorageDevices > 0:
                if self.NumberPumps > 0:
                    for k in range(self.NumberPumps):
                        self.solver.set_col_bnds(\
                            str(self.pumpsvar[i, j][0]), k,\
                            'bounded', 0, self.MaxPowerPumps[k])

    # Constraints
    def posconstraintsCommon(self):
            """ This class method creates the vectors that store the positions of 
            contraints that are common for various problems """
            # Creating the matrices to store the position of constraints in
            # matrix A
            if self.NumberConvGen > 0:
                self.thermalpiecewisecost = \
                    np.empty((len(self.LongTemporalConnections),\
                    self.ShortTemporalConnections, self.NumberConvGen),\
                        dtype=[('napos', 'U80'), ('nupos', 'i4')]) # Start 
                        # position of piecewise linearisation constraints 
                        # (rows) for each tree node, for each period and 
                        # for each thermal generator
            if self.NumberRESGen > 0:
                self.RESpiecewisecost = \
                    np.empty((len(self.LongTemporalConnections),\
                    self.ShortTemporalConnections, self.NumberRESGen),\
                        dtype=[('napos', 'U80'), ('nupos', 'i4')]) # Start 
                        # position of piecewise linearisation constraints 
                        # (rows) for each tree node, for each period and 
                        # for each RES generator
            if self.NumberHydroGen > 0:
                self.Hydropiecewisecost = \
                    np.empty((len(self.LongTemporalConnections),\
                    self.ShortTemporalConnections, self.NumberHydroGen),\
                        dtype=[('napos', 'U80'), ('nupos', 'i4')]) # Start 
                        # position of piecewise linearisation constraints 
                        # (rows) for each tree node, for each period and 
                        # for each Hydro generator
            if self.NumberConvGen > 0:
                self.thermalgenerationramps = \
                    np.empty((len(self.LongTemporalConnections),\
                    self.ShortTemporalConnections - 1),\
                        dtype=[('napos', 'U80'), ('nupos', 'i4')]) # Start 
                        # position of thermal generation ramps constraints 
                        # (rows) for each tree node, for each period and for 
                        # each thermal generator
            if self.NumberHydroGen > 0:
                self.Hydrogenerationramps = \
                    np.empty((len(self.LongTemporalConnections),\
                    self.ShortTemporalConnections - 1),\
                        dtype=[('napos', 'U80'), ('nupos', 'i4')]) # Start 
                        # position of Hydroelectrical generation ramps constraints
                        # (rows) for each tree node, for each period and for 
                        # each hydroelectrical generator
            
    def constraintsCommon(self):
        """ This class method reserves the space in glpk for the constraints of
        the economic dispatch problem """

        self.posconstraintsED()

        for i in self.LongTemporalConnections:
            for j in range(self.ShortTemporalConnections):
                if self.NumberConvGen > 0:
                    for k in range(self.NumberConvGen):
                        self.thermalpiecewisecost[i, j, k] =\
                            ('ThermalPWC'+str(i)+','+str(j)+','+str(k),\
                            self.solver.add_rows(\
                                'ThermalPWC'+str(i)+','+str(j)+','+str(k), \
                                self.PWConvGen[k]))
                            # Number of columns (constraints) in matrix A 
                            # for the piecewise linearisation constraints 
                            # of the generation cost for each period, 
                            # each tree node and each thermal generator
                if self.NumberRESGen > 0:
                    for k in range(self.NumberRESGen):
                        self.RESpiecewisecost[i, j, k] =\
                            ('RESPWC'+str(i)+','+str(j)+','+str(k),\
                            self.solver.add_rows(\
                                'RESPWC'+str(i)+','+str(j)+','+str(k), \
                                self.PWRESGen[k]))
                            # Number of columns (constraints) in matrix A 
                            # for the piecewise linearisation constraints 
                            # of the generation cost for each period, 
                            # each tree node and each RES generator
                if self.NumberHydroGen > 0:
                    for k in range(self.NumberHydroGen):
                        self.Hydropiecewisecost[i, j, k] =\
                            ('HydroPWC'+str(i)+','+str(j)+','+str(k),\
                            self.solver.add_rows(\
                                'HydroPWC'+str(i)+','+str(j)+','+str(k), \
                                self.PWHydroGen[k]))
                            # Number of columns (constraints) in matrix A 
                            # for the piecewise linearisation constraints 
                            # of the generation cost for each period, 
                            # each tree node and each Hydro generator
                if j > 0:
                    if self.NumberConvGen > 0:
                        self.thermalgenerationramps[i, j - 1] = \
                            ('ThermalGR'+str(i)+','+str(j),\
                            self.solver.add_rows('ThermalGR'+str(i)+','+str(j),\
                                self.NumberConvGen))  # Number of 
                                # columns (constraints) in matrix A for the 
                                # generation ramps constraints for each 
                                # period, for each tree node and for each 
                                # thermal generator
                    if self.NumberHydroGen > 0:
                        self.Hydrogenerationramps[i, j - 1] = \
                            ('HydroGR'+str(i)+','+str(j),\
                            self.solver.add_rows('HydroGR'+str(i)+','+str(j),\
                                self.NumberHydroGen))  # Number of 
                                # columns (constraints) in matrix A for the 
                                # generation ramps constraints for each 
                                # period, for each tree node and for each 
                                # thermal generator


    def piecewiselinearisationcost(self):
        """ This class method writes the piecewise linearisarion of
        the generation cost in glpk
        
        First, it is reserved space in memory to store the constraints.
        Second, the coefficients of the constraints are introduced
        in the matrix of coefficients (matrix A).
        Third, the bounds of the constraints are defined """

        # Generating the matrix A for the piecewise linearisation constraints of
        # the generation cost
        for i in self.LongTemporalConnections:
            for j in range(self.ShortTemporalConnections):
                if self.NumberConvGen > 0:
                    for k in range(self.NumberConvGen):
                        for l in range(self.PWConvGen[k]):
                        # Storing the generation cost variables
                            self.ia[self.ne] = \
                                self.thermalpiecewisecost[i, j, k][1] + l
                            self.ja[self.ne] = self.thermalCG[i, j][1] + k
                            self.ar[self.ne] = 1.0
                            self.ne += 1
                        # Storing the generation variables
                            self.ia[self.ne] = \
                                self.thermalpiecewisecost[i, j, k][1] + l
                            self.ja[self.ne] = \
                                self.thermalgenerators[i, j][1] + k
                            self.ar[self.ne] = \
                                -self.TotalHoursPerPeriod[j] * \
                                self.ACoeffPWConvGen[k, l]
                            self.ne += 1
                        # Defining the resources (b) for the constraints
                            self.solver.set_row_bnds(\
                                str(self.thermalpiecewisecost[i, j, k][0]),\
                                l, 'lower',\
                                self.TotalHoursPerPeriod[j] * \
                                self.BCoeffPWConvGen[k, l], 0)

                if self.NumberRESGen > 0:
                    for k in range(self.NumberRESGen):
                        for l in range(self.PWRESGen[k]):
                        # Storing the generation cost variables
                            self.ia[self.ne] = \
                                self.RESpiecewisecost[i, j, k][1] + l
                            self.ja[self.ne] = self.RESCG[i, j][1] + k
                            self.ar[self.ne] = 1.0
                            self.ne += 1
                        # Storing the generation variables
                            self.ia[self.ne] = \
                                self.RESpiecewisecost[i, j, k][1] + l
                            self.ja[self.ne] = \
                                self.RESgenerators[i, j][1] + k
                            self.ar[self.ne] = \
                                -self.TotalHoursPerPeriod[j] * \
                                self.ACoeffPWRESGen[k, l]
                            self.ne += 1
                        # Defining the resources (b) for the constraints
                            self.solver.set_row_bnds(\
                                str(self.RESpiecewisecost[i, j, k][0]),\
                                l, 'lower',\
                                self.TotalHoursPerPeriod[j] * \
                                self.BCoeffPWRESGen[k, l], 0)

                if self.NumberHydroGen > 0:
                    for k in range(self.NumberHydroGen):
                        for l in range(self.PWHydroGen[k]):
                        # Storing the generation cost variables
                            self.ia[self.ne] = \
                                self.Hydropiecewisecost[i, j, k][1] + l
                            self.ja[self.ne] = self.HydroCG[i, j][1] + k
                            self.ar[self.ne] = 1.0
                            self.ne += 1
                        # Storing the generation variables
                            self.ia[self.ne] = \
                                self.Hydropiecewisecost[i, j, k][1] + l
                            self.ja[self.ne] = \
                                self.Hydrogenerators[i, j][1] + k
                            self.ar[self.ne] = \
                                -self.TotalHoursPerPeriod[j] * \
                                self.ACoeffPWHydroGen[k, l]
                            self.ne += 1
                        # Defining the resources (b) for the constraints
                            self.solver.set_row_bnds(\
                                str(self.Hydropiecewisecost[i, j, k][0]),\
                                l, 'lower',\
                                self.TotalHoursPerPeriod[j] * \
                                self.BCoeffPWHydroGen[k, l], 0)

    def generationrampsconstraints(self):
        """ This class method writes the constraints for the generation ramps
        in glpk
        
        First, it is reserved space in memory to store the constraints.
        Second, the coefficients of the constraints are introduced
        in the matrix of coefficients (matrix A).
        Third, the bounds of the constraints are defined """

        # Generating the matrix A for the generation ramps constraints
        for i in self.LongTemporalConnections:
            for j in range(1, self.ShortTemporalConnections):
                if self.NumberConvGen > 0:
                    for k in range(self.NumberConvGen):
                    # Storing the generation variables for current period
                        self.ia[self.ne] = \
                            self.thermalgenerationramps[i, j - 1][1] + k
                        self.ja[self.ne] = \
                            self.thermalgenerators[i, j][1] + k
                        self.ar[self.ne] = 1.0
                        self.ne += 1
                    # Storing the generation variables for previous period
                        self.ia[self.ne] = \
                            self.thermalgenerationramps[i, j - 1][1] + k
                        self.ja[self.ne] = \
                            self.thermalgenerators[i, j - 1][1] + k
                        self.ar[self.ne] = -1.0
                        self.ne += 1
                    # Defining the resources (b) for the constraints
                        self.solver.set_row_bnds(\
                            str(self.thermalgenerationramps[i, j - 1][0]),\
                            k, 'bounded', -self.RampConvGen[k],\
                            self.RampConvGen[k])
                if self.NumberHydroGen > 0:
                    for k in range(self.NumberHydroGen):
                    # Storing the generation variables for current period
                        self.ia[self.ne] = \
                            self.Hydrogenerationramps[i, j - 1][1] + k
                        self.ja[self.ne] = \
                            self.Hydrogenerators[i, j][1] + k
                        self.ar[self.ne] = 1.0
                        self.ne += 1
                    # Storing the generation variables for previous period
                        self.ia[self.ne] = \
                            self.Hydrogenerationramps[i, j - 1][1] + k
                        self.ja[self.ne] = \
                            self.Hydrogenerators[i, j - 1][1] + k
                        self.ar[self.ne] = -1.0
                        self.ne += 1
                    # Defining the resources (b) for the constraints
                        self.solver.set_row_bnds(\
                            str(self.Hydrogenerationramps[i, j - 1][0]),\
                            k, 'bounded', -self.RampHydroGen[k],\
                            self.RampHydroGen[k])

    # Objective function

    def Objective_functionCommon(self):
        """ This class method defines the objective function of the economic
        dispatch in glpk """

        for i in self.LongTemporalConnections:
            for j in range(self.ShortTemporalConnections):
            # Cost for conventional generation    
                if self.NumberConvGen > 0: 
                    for k in range(self.NumberConvGen):
                        self.solver.set_obj_coef(\
                            str(self.thermalCG[i, j][0]),\
                            k, self.TotalHoursPerPeriod[j])
            # Cost for RES generation    
                if self.NumberRESGen > 0: 
                    for k in range(self.NumberRESGen):
                        self.solver.set_obj_coef(\
                            str(self.RESCG[i, j][0]),\
                            k, self.TotalHoursPerPeriod[j])
            # Cost for Hydroelectric generation    
                if self.NumberHydroGen > 0: 
                    for k in range(self.NumberHydroGen):
                        self.solver.set_obj_coef(\
                            str(self.HydroCG[i, j][0]),\
                            k, self.TotalHoursPerPeriod[j])
            # Operation cost of pumps
                if self.NumberPumps > 0:
                    for k in range(self.NumberPumps):
                        self.solver.set_obj_coef(\
                            str(self.pumpsvar[i, j][0]),\
                            k, -self.TotalHoursPerPeriod[j] \
                                * self.BaseUnitPower \
                                    * self.CostOperPumps[k])
            # Punitive cost for load curtailment
                if self.FlagProblem and self.FlagFeasibility:
                # Optimal Power Flow
                    for k in range(self.NumberContingencies + 1):
                        for ii in range(self.NumberNodesPS):
                            self.solver.set_obj_coef(\
                                str(self.LoadCurtailmentNode[i, j, k][0]),\
                                ii, self.TotalHoursPerPeriod[j] \
                                    * 100000000)
                        if self.NumberConvGen > 0:
                            for ii in range(self.NumberConvGen):
                                self.solver.set_obj_coef(\
                                    str(self.ThermalGenerationCurtailmentNode\
                                    [i, j, k][0]), ii, \
                                    self.TotalHoursPerPeriod[j] * 100000000)
                        if self.NumberRESGen > 0:
                            for ii in range(self.NumberRESGen):
                                self.solver.set_obj_coef(\
                                    str(self.RESGenerationCurtailmentNode\
                                    [i, j, k][0]), ii, \
                                    self.TotalHoursPerPeriod[j] * 100000000)
                        if self.NumberHydroGen > 0:
                            for ii in range(self.NumberHydroGen):
                                self.solver.set_obj_coef(\
                                    str(self.HydroGenerationCurtailmentNode\
                                    [i, j, k][0]), ii, \
                                    self.TotalHoursPerPeriod[j] * 100000000)
                elif not self.FlagProblem and self.FlagFeasibility:
                # Economic Dispatch
                # TODO: Set a parameter penalty in pyeneN
                    self.solver.set_obj_coef(\
                                str(self.loadcurtailmentsystem[i, j][0]),\
                                0, self.TotalHoursPerPeriod[j] \
                                    * 100000000)

    #############################
    ###   ECONOMIC DISPATCH   ###
    #############################

    def EconomicDispatchModel(self):
        """ This class method builds the optimisation model
        for the economic dispatch problem """

        self.dnvariablesED()    # Function to determine de number of variables
        self.dnconstraintsED()  # Function to determine de number of constraints

        # define matrix of coeficients (matrix A)
        self.variablesED()
        self.coeffmatrixED()
        self.Objective_functionCommon()

    def dnvariablesED(self):
        """ This class method determines the number of variables for the 
        economic dispatch problem """

        self.number_variablesED = 0
        self.dnvariablesCommon()
        self.number_variablesED = self.number_variablesCommon
        if self.FlagFeasibility:
            # Load curtailment variables
            self.number_variablesED += len(self.LongTemporalConnections) \
                * self.ShortTemporalConnections
            # Generation curtailment variables
            self.number_variablesED += len(self.LongTemporalConnections) \
                * self.ShortTemporalConnections

    def dnconstraintsED(self):
        """ This class method determines the number of constraints for the 
        economic dispatch problem """

        self.number_constraintsED = 0
        self.dnconstraintsCommon()
        self.number_constraintsED = self.number_constraintsCommon

        self.number_constraintsED += len(self.LongTemporalConnections) * \
            self.ShortTemporalConnections     # Constraints for power balance 
                                        # of whole power system

    def coeffmatrixED(self):
        """ This class method contains the functions that allow building 
        the coefficient matrix (matrix A) for the simplex method """
        # The coefficient matrix is stored in CSR format (sparse matrix) to be
        # later added to glpk
        self.ia = np.empty(math.ceil(self.number_constraintsED * \
            self.number_variablesED / 3), dtype=int) # Position in rows
        self.ja = np.empty(math.ceil(self.number_constraintsED * \
            self.number_variablesED / 3), dtype=int) # Position in columns
        self.ar = np.empty(math.ceil(self.number_constraintsED * \
            self.number_variablesED / 3), dtype=float) # Value
        self.ne = 0 # Number of non-zero coefficients in matrix A
        
        self.constraintsED()
        self.activepowerbalancesystem()
        self.piecewiselinearisationcost()
        self.generationrampsconstraints()

        self.solver.load_matrix(self.ne, self.ia, self.ja, self.ar)

    # Variables ED

    def PosvariablesED(self):
        """ This class method creates the vector that stores the positions of 
        variables for the ED problem """

        self.PosvariablesCommon()
        if self.FlagFeasibility:
            self.loadcurtailmentsystem = np.empty((\
                len(self.LongTemporalConnections),\
                self.ShortTemporalConnections),\
                dtype=[('napos', 'U80'),('nupos', 'i4')]) # Start position
                # in matrix A (rows) of variables
                # for load curtailment in the system for each tree node
            self.generationcurtailmentsystem = np.empty((\
                len(self.LongTemporalConnections),\
                self.ShortTemporalConnections),\
                dtype=[('napos', 'U80'),('nupos', 'i4')]) # Start position
                # in matrix A (rows) of variables
                # for generation curtailment in the system for each tree node

    def variablesED(self):
        """ This class method defines the variables and their limits for the
        economic dispatch problem """
        self.PosvariablesED()

        self.variablesCommon()
        
        # Reserving space in glpk for ED variables
        if self.FlagFeasibility:
            for i in self.LongTemporalConnections:
                for j in range(self.ShortTemporalConnections):
                    self.loadcurtailmentsystem[i, j] = (\
                        'LCS'+str(i)+','+str(j),\
                        self.solver.add_cols('LCS'+str(i)+','+str(j), 1))
                    self.generationcurtailmentsystem[i, j] = (\
                        'GCS'+str(i)+','+str(j),\
                        self.solver.add_cols('GCS'+str(i)+','+str(j), 1))    


    # Constraints ED

    def posconstraintsED(self):
            """ This class method creates the vectors that store the positions of 
            contraints for the ED problem """
            # Creating the matrices to store the position of constraints in
            # matrix A

            self.posconstraintsCommon()

            self.powerbalance = np.empty((len(self.LongTemporalConnections),\
                self.ShortTemporalConnections), dtype=[('napos', 'U80'),\
                    ('nupos', 'i4')]) # Start position 
                        # of active power balance constraints (rows) 
                        # for each tree node
            
    def constraintsED(self):
        """ This class method reserves the space in glpk for the constraints of
        the economic dispatch problem """

        self.posconstraintsED()

        self.constraintsCommon()

        for i in self.LongTemporalConnections:
            for j in range(self.ShortTemporalConnections):
                self.powerbalance[i, j] = ('PB'+str(i)+','+str(j),\
                    self.solver.add_rows('PB'+str(i)+','+str(j), 1))  # Number of 
                        # columns (constraints) in matrix A for the active 
                        # power balance constraints fo each period and each 
                        # tree node

    def activepowerbalancesystem(self):
        """ This class method writes the power balance constraint in glpk
        
        First, it is reserved space in memory to store the constraints.
        Second, the coefficients of the constraints are introduced
        in the matrix of coefficients (matrix A).
        Third, the bounds of the constraints are defined """

        # Generating the matrix A for the active power balance constraints
        for i in self.LongTemporalConnections:
            for j in range(self.ShortTemporalConnections):
            # Storing the thermal generation variables
                if self.NumberConvGen > 0:
                    for k in range(self.NumberConvGen):
                        self.ia[self.ne] = self.powerbalance[i, j][1]
                        self.ja[self.ne] = \
                            self.thermalgenerators[i, j][1] + k
                        self.ar[self.ne] = 1.0
                        self.ne += 1
            # Storing the RES generation variables
                if self.NumberRESGen > 0:
                    for k in range(self.NumberRESGen):
                        self.ia[self.ne] = self.powerbalance[i, j][1]
                        self.ja[self.ne] = \
                            self.RESgenerators[i, j][1] + k
                        self.ar[self.ne] = 1.0
                        self.ne += 1
            # Storing the Hydroelectric generation variables
                if self.NumberHydroGen > 0:
                    for k in range(self.NumberHydroGen):
                        self.ia[self.ne] = self.powerbalance[i, j][1]
                        self.ja[self.ne] = \
                            self.Hydrogenerators[i, j][1] + k
                        self.ar[self.ne] = 1.0
                        self.ne += 1
            # Storing variables for ESS
            # TODO: Modify the constraint for the first period
                if self.NumberStorageDevices > 0:
                    if j > 0: # Start only after the first period
                        for k in range(self.NumberStorageDevices):
                            self.ia[self.ne] = self.powerbalance[i, j][1]
                            self.ja[self.ne] = self.ESS[i, j][1] + k
                            self.ar[self.ne] = self.EffStorage[k] \
                                / self.TotalHoursPerPeriod[j - 1]
                            self.ne += 1
                        for k in range(self.NumberStorageDevices):
                            self.ia[self.ne] = self.powerbalance[i, j][1]
                            self.ja[self.ne] = self.ESS[i, j - 1][1] + k
                            self.ar[self.ne] = \
                                -self.EffStorage[k] \
                                / self.TotalHoursPerPeriod[j - 1]
                            self.ne += 1
            # Storing the variables for load and generation curtailment
                if self.FlagFeasibility:
                    self.ia[self.ne] = self.powerbalance[i, j][1]
                    self.ja[self.ne] = self.loadcurtailmentsystem[i, j][1]
                    self.ar[self.ne] = 1.0
                    self.ne += 1
                    self.ia[self.ne] = self.powerbalance[i, j][1]
                    self.ja[self.ne] = self.generationcurtailmentsystem[i, j][1]
                    self.ar[self.ne] = -1.0
                    self.ne += 1
            # Storing the variables for pumps
                if self.NumberPumps > 0:
                    for k in range(self.NumberPumps):
                        self.ia[self.ne] = self.powerbalance[i, j][1]
                        self.ja[self.ne] = self.pumpsvar[i, j][1] + k
                        self.ar[self.ne] = -1.0
                        self.ne += 1
            # Defining the resources (b) for the constraints
                totaldemand = 0                
                # TODO: Change the inputs of losses and demand scenarios
                # for parameters
                if self.NumberDemScenarios == 0:
                    if self.PercentageLosses is None:
                        for k in range(self.NumberNodesPS):
                            totaldemand = totaldemand + \
                                self.PowerDemandNode[k] * \
                                self.MultScenariosDemand[i, k]
                    else:
                        for k in range(self.NumberNodesPS):
                            totaldemand = totaldemand + \
                                self.PowerDemandNode[k] * \
                                self.MultScenariosDemand[i, k] * \
                                (1 + self.PercentageLosses)
                else:
                    if self.PercentageLosses is None:
                        for k in range(self.NumberNodesPS):
                            totaldemand = totaldemand + \
                                self.PowerDemandNode[k] * \
                                self.MultScenariosDemand[i, j, k]
                    else:
                        for k in range(self.NumberNodesPS):
                            totaldemand = totaldemand + \
                                self.PowerDemandNode[k] * \
                                self.MultScenariosDemand[i, j, k] * \
                                (1 + self.PercentageLosses)
                self.solver.set_row_bnds(str(self.powerbalance[i, j][0]), 0,\
                    'fixed', totaldemand, totaldemand)

    ##############################
    ###   OPTIMAL POWER FLOW   ###
    ##############################

    def OptimalPowerFlowModel(self):
        """ This class method builds the optimisation model
        for the economic dispatch problem """

        self.dnvariablesOPF()    # Function to determine de number of variables
        self.dnconstraintsOPF()  # Function to determine de number of constraints

        # define matrix of coeficients (matrix A)
        self.variablesOPF()
        self.coeffmatrixOPF()
        self.Objective_functionCommon()

    def dnvariablesOPF(self):
        """ This class method determines the number of variables for the 
        economic dispatch problem """

        self.number_variablesOPF = 0
        self.dnvariablesCommon()
        self.number_variablesOPF = self.number_variablesCommon
        # Active power flow variables
        self.number_variablesOPF += self.NumberLinesPS * \
            len(self.LongTemporalConnections) * \
            (self.NumberContingencies + 1) \
            * self.ShortTemporalConnections
        if self.LossesFlag:
            # Active power losses variables
            self.number_variablesOPF += self.NumberLinesPS * \
                len(self.LongTemporalConnections) * \
                (self.NumberContingencies + 1) \
                * self.ShortTemporalConnections
        if self.FlagFeasibility:
            # load curtailment variables
            self.number_variablesOPF += self.NumberNodesPS * \
                len(self.LongTemporalConnections) * \
                (self.NumberContingencies + 1) \
                * self.ShortTemporalConnections
            # Thermal generation curtailment
            if self.NumberConvGen > 0:
                self.number_variablesOPF += self.NumberConvGen * \
                    len(self.LongTemporalConnections) * \
                    (self.NumberContingencies + 1) \
                    * self.ShortTemporalConnections
            # RES generation curtailment
            if self.NumberRESGen > 0:
                self.number_variablesOPF += self.NumberRESGen * \
                    len(self.LongTemporalConnections) * \
                    (self.NumberContingencies + 1) \
                    * self.ShortTemporalConnections
            # Hydro generation curtailment
            if self.NumberHydroGen > 0:
                self.number_variablesOPF += self.NumberHydroGen * \
                    len(self.LongTemporalConnections) * \
                    (self.NumberContingencies + 1) \
                    * self.ShortTemporalConnections
        # Voltage angle variables
        self.number_variablesOPF += self.NumberNodesPS * \
            len(self.LongTemporalConnections) * \
            (self.NumberContingencies + 1) \
            * self.ShortTemporalConnections

    def dnconstraintsOPF(self):
        """ This class method determines the number of constraints for the 
        economic dispatch problem """

        self.number_constraintsOPF = 0
        self.dnconstraintsCommon()
        self.number_constraintsOPF = self.number_constraintsCommon
        # Constraint that relates the active power flow and the voltage angle
        self.number_constraintsOPF += self.NumberLinesPS * \
                len(self.LongTemporalConnections) * \
                (self.NumberContingencies + 1) \
                * self.ShortTemporalConnections
        if self.LossesFlag:
            # Constraint for losses linearization
            self.number_constraintsOPF += self.NumberLinesPS * \
                    len(self.LongTemporalConnections) * \
                    (self.NumberContingencies + 1) \
                    * self.ShortTemporalConnections * \
                    self.NumberPiecesTLLosses
            # Constraint for losses linearization
            self.number_constraintsOPF += self.NumberLinesPS * \
                    len(self.LongTemporalConnections) * \
                    (self.NumberContingencies + 1) \
                    * self.ShortTemporalConnections * \
                    self.NumberPiecesTLLosses
        # Active power balance constraint
        self.number_constraintsOPF += self.NumberNodesPS * \
                len(self.LongTemporalConnections) * \
                (self.NumberContingencies + 1) \
                * self.ShortTemporalConnections

    def coeffmatrixOPF(self):
        """ This class method contains the functions that allow building 
        the coefficient matrix (matrix A) for the simplex method """
        # The coefficient matrix is stored in CSR format (sparse matrix) to be
        # later added to glpk
        self.ia = np.empty(math.ceil(self.number_constraintsOPF * \
            self.number_variablesOPF / 2), dtype=int) # Position in rows
        self.ja = np.empty(math.ceil(self.number_constraintsOPF * \
            self.number_variablesOPF / 2), dtype=int) # Position in columns
        self.ar = np.empty(math.ceil(self.number_constraintsOPF * \
            self.number_variablesOPF / 2), dtype=float) # Value
        self.ne = 0 # Number of non-zero coefficients in matrix A
        
        self.constraintsOPF()

        self.piecewiselinearisationcost()
        self.generationrampsconstraints()

        self.activepowerbalancepernode()
        # self.activepowerflowconstraints()
        if self.LossesFlag:
            self.activepowerlosses1constraints()
            self.activepowerlosses2constraints()

        self.solver.load_matrix(self.ne, self.ia, self.ja, self.ar)

    # Variables ED

    def PosvariablesOPF(self):
        """ This class method creates the vector that stores the positions of 
        variables for the ED problem """

        self.PosvariablesCommon()

        self.ActivePowerFlow = np.empty((len(self.LongTemporalConnections),\
            self.ShortTemporalConnections, (self.NumberContingencies + 1)),\
            dtype=[('napos', 'U80'),('nupos', 'i4')]) # Start position
            # in matrix A (rows) of variables for the active power flow
        if self.LossesFlag:
            self.ActivePowerLosses = np.empty((len(self.LongTemporalConnections),\
                self.ShortTemporalConnections, (self.NumberContingencies + 1)),\
                dtype=[('napos', 'U80'),('nupos', 'i4')]) # Start position
                # in matrix A (rows) of variables for the active power losses
        if self.FlagFeasibility:
            self.LoadCurtailmentNode = np.empty((\
                len(self.LongTemporalConnections),\
                self.ShortTemporalConnections, \
                (self.NumberContingencies + 1)),\
                dtype=[('napos', 'U80'),('nupos', 'i4')]) # Start position
                # in matrix A (rows) of variables for load curtailment per
                # node
            if self.NumberConvGen > 0:
                self.ThermalGenerationCurtailmentNode = np.empty((\
                    len(self.LongTemporalConnections),\
                    self.ShortTemporalConnections, \
                    (self.NumberContingencies + 1)),\
                    dtype=[('napos', 'U80'),('nupos', 'i4')]) # Start position
                    # in matrix A (rows) of variables for thermal generation 
                    # curtailment per node
            if self.NumberRESGen > 0:
                self.RESGenerationCurtailmentNode = np.empty((\
                    len(self.LongTemporalConnections),\
                    self.ShortTemporalConnections, \
                    (self.NumberContingencies + 1)),\
                    dtype=[('napos', 'U80'),('nupos', 'i4')]) # Start position
                    # in matrix A (rows) of variables for RES generation 
                    # curtailment per node
            if self.NumberHydroGen > 0:
                self.HydroGenerationCurtailmentNode = np.empty((\
                    len(self.LongTemporalConnections),\
                    self.ShortTemporalConnections, \
                    (self.NumberContingencies + 1)),\
                    dtype=[('napos', 'U80'),('nupos', 'i4')]) # Start position
                    # in matrix A (rows) of variables for RES generation 
                    # curtailment per node
        self.VoltageAngle = np.empty((len(self.LongTemporalConnections),\
            self.ShortTemporalConnections, (self.NumberContingencies + 1)),\
            dtype=[('napos', 'U80'),('nupos', 'i4')]) # Start position
            # in matrix A (rows) of variables for the voltage angle per
            # node

    def variablesOPF(self):
        """ This class method defines the variables and their limits for the
        economic dispatch problem """
        self.PosvariablesOPF()

        self.variablesCommon()
        
        # Reserving space in glpk for OPF variables
        for i in self.LongTemporalConnections:
            for j in range(self.ShortTemporalConnections):
                for k in range(self.NumberContingencies + 1):
                    self.ActivePowerFlow[i, j, k] = \
                        ('ActivePowerFlow'+str(i)+','+str(j)+','+str(k),\
                        self.solver.add_cols(\
                        'ActivePowerFlow'+str(i)+','+str(j)+','+str(k),\
                        self.NumberLinesPS))
                    if self.LossesFlag:
                         self.ActivePowerLosses[i, j, k] = \
                            ('ActivePowerLosses'+str(i)+','+str(j)+','+str(k),\
                            self.solver.add_cols(\
                            'ActivePowerLosses'+str(i)+','+str(j)+','+str(k),\
                            self.NumberLinesPS))
                    if self.FlagFeasibility:
                        self.LoadCurtailmentNode[i, j, k] = \
                            ('LoadCurtailmentNode'+str(i)+',\
                                '+str(j)+','+str(k),\
                            self.solver.add_cols(\
                            'LoadCurtailmentNode'+str(i)+',\
                                '+str(j)+','+str(k),\
                            self.NumberNodesPS))
                        if self.NumberConvGen > 0:
                            self.ThermalGenerationCurtailmentNode[i, j, k] = \
                                ('ThermalGenerationCurtailmentNode'+str(i)+',\
                                '+str(j)+','+str(k), self.solver.add_cols(\
                                'ThermalGenerationCurtailmentNode'+str(i)+',\
                                '+str(j)+','+str(k),self.NumberConvGen))
                        if self.NumberRESGen > 0:
                            self.RESGenerationCurtailmentNode[i, j, k] = \
                                ('RESGenerationCurtailmentNode'+str(i)+',\
                                '+str(j)+','+str(k), self.solver.add_cols(\
                                'RESGenerationCurtailmentNode'+str(i)+',\
                                '+str(j)+','+str(k),self.NumberRESGen))
                        if self.NumberHydroGen > 0:
                            self.HydroGenerationCurtailmentNode[i, j, k] = \
                                ('HydroGenerationCurtailmentNode'+str(i)+',\
                                '+str(j)+','+str(k), self.solver.add_cols(\
                                'HydroGenerationCurtailmentNode'+str(i)+',\
                                '+str(j)+','+str(k),self.NumberHydroGen))
                    self.VoltageAngle[i, j, k] = \
                        ('VoltageAngle'+str(i)+','+str(j)+','+str(k),\
                        self.solver.add_cols(\
                        'VoltageAngle'+str(i)+','+str(j)+','+str(k),\
                        self.NumberNodesPS))

        
        # Defining the limits of the variables
        for i in self.LongTemporalConnections:
            for j in range(self.ShortTemporalConnections):
                for k in range(self.NumberContingencies + 1):
                    for ii in range(self.NumberLinesPS):
                        # If the line is active in the current contingency then
                        # define the limits
                        if self.ActiveBranches[k, ii] and \
                            self.PowerRateLimitTL[ii] > 0:
                            self.solver.set_col_bnds(\
                                str(self.ActivePowerFlow[i, j, k][0]), ii,\
                                'bounded', \
                                -self.PowerRateLimitTL[ii],\
                                self.PowerRateLimitTL[ii])
                        # If the line is not active in the current contingency 
                        # then fix the active power flow to zero
                        else:
                            self.solver.set_col_bnds(\
                                str(self.ActivePowerFlow[i, j, k][0]), ii,\
                                'fixed', 0, 0)
                    if self.LossesFlag:
                        for ii in range(self.NumberLinesPS):
                        # If the line is not active in the current contingency 
                        # then fix the active power losses to zero
                            if not self.ActiveBranches[k, ii]:
                                self.solver.set_col_bnds(\
                                    str(self.ActivePowerLosses[i, j, k][0]),\
                                        ii, 'fixed', 0, 0)
                    if self.FlagFeasibility:
                        for ii in range(self.NumberNodesPS):
                            # If the demand in the node is greater than zero
                            # then define the limits
                            if self.PowerDemandNode[ii] > 0:
                                if self.NumberDemScenarios == 0:
                                    self.solver.set_col_bnds(\
                                        str(\
                                        self.LoadCurtailmentNode[i, j, k][0]),\
                                        ii,'bounded', 0, \
                                        self.PowerDemandNode[ii] * \
                                        self.MultScenariosDemand[i, ii])
                                else:
                                    self.solver.set_col_bnds(\
                                        str(\
                                        self.LoadCurtailmentNode[i, j, k][0]),\
                                        ii,'bounded', 0, \
                                        self.PowerDemandNode[ii] * \
                                        self.MultScenariosDemand[i, j, ii])                        
                            # If the demand in the node is zero then
                            # fix the load curtailment to zero
                            else:
                                self.solver.set_col_bnds(\
                                    str(self.LoadCurtailmentNode[i, j, k][0]),\
                                    ii, 'fixed', 0, 0)
                        if self.NumberConvGen > 0:
                            for ii in range(self.NumberConvGen):
                                if self.MinConvGen[ii] > 0:
                                    self.solver.set_col_bnds(\
                                    str(self.ThermalGenerationCurtailmentNode\
                                        [i, j, k][0]), ii, 'lower', 0, 0)
                                else:
                                    self.solver.set_col_bnds(\
                                    str(self.ThermalGenerationCurtailmentNode\
                                        [i, j, k][0]), ii, 'fixed', 0, 0)
                        if self.NumberRESGen > 0:
                            for ii in range(self.NumberRESGen):
                                if self.MinRESGen[ii] > 0:
                                    self.solver.set_col_bnds(\
                                    str(self.RESGenerationCurtailmentNode\
                                        [i, j, k][0]), ii, 'lower', 0, 0)
                                else:
                                    self.solver.set_col_bnds(\
                                    str(self.RESGenerationCurtailmentNode\
                                        [i, j, k][0]), ii, 'fixed', 0, 0)
                        if self.NumberHydroGen > 0:
                            for ii in range(self.NumberHydroGen):
                                if self.MinHydroGen[ii] > 0:
                                    self.solver.set_col_bnds(\
                                    str(self.HydroGenerationCurtailmentNode\
                                        [i, j, k][0]), ii, 'lower', 0, 0)
                                else:
                                    self.solver.set_col_bnds(\
                                    str(self.HydroGenerationCurtailmentNode\
                                        [i, j, k][0]), ii, 'fixed', 0, 0)
                    for ii in range(self.NumberNodesPS):
                        if self.TypeNode[ii] is not 3:
                            self.solver.set_col_bnds(\
                                str(self.VoltageAngle[i, j, k][0]),\
                                    ii,'free', 0, 0)
                        else:
                            self.solver.set_col_bnds(\
                                str(self.VoltageAngle[i, j, k][0]),\
                                    ii,'fixed', 0, 0)

    # Constraints OPF

    def posconstraintsOPF(self):
            """ This class method creates the vectors that store the positions of 
            contraints for the ED problem """
            # Creating the matrices to store the position of constraints in
            # matrix A

            self.posconstraintsCommon()

            self.activepowerflowconstraint = np.empty(\
                (len(self.LongTemporalConnections),\
                self.ShortTemporalConnections, \
                (self.NumberContingencies + 1)), dtype=[('napos', 'U80'),\
                ('nupos', 'i4')]) # Start position of active power flow 
                                  # constraints (rows) per line
            if self.LossesFlag:
                self.activepowerlosses1 = np.empty(\
                    (len(self.LongTemporalConnections),\
                    self.ShortTemporalConnections, \
                    (self.NumberContingencies + 1), \
                    self.NumberLinesPS), dtype=[('napos', 'U80'),\
                    ('nupos', 'i4')]) # Start position of active power losses 
                                      # constraints (rows) per line and per piece
                self.activepowerlosses2 = np.empty(\
                    (len(self.LongTemporalConnections),\
                    self.ShortTemporalConnections, \
                    (self.NumberContingencies + 1), \
                    self.NumberLinesPS), dtype=[('napos', 'U80'),\
                    ('nupos', 'i4')]) # Start position of active power losses 
                                      # constraints (rows) per line and per piece
            
    def constraintsOPF(self):
        """ This class method reserves the space in glpk for the constraints of
        the economic dispatch problem """

        self.posconstraintsOPF()

        self.constraintsCommon()

        for i in self.LongTemporalConnections:
            for j in range(self.ShortTemporalConnections):
                for k in range(self.NumberContingencies + 1):
                    # Pre-contingency
                    if k == 0:
                        self.activepowerflowconstraint[i, j, k] = \
                            ('activepowerflowconstraint'+str(i)+','+str(j)\
                            +','+str(k), self.solver.add_rows(\
                            'activepowerflowconstraint'+str(i)+','+str(j)\
                            +','+str(k),self.NumberLinesPS))  # Number of
                                # rows (constraints) in matrix A for the active 
                                # power flow constraints per line
                    # Post-contingency
                    else:
                        self.activepowerflowconstraint[i, j, k] = \
                            ('activepowerflowconstraint'+str(i)+','+str(j)\
                            +','+str(k),self.solver.add_rows(\
                            'activepowerflowconstraint'+str(i)+','+str(j)\
                            +','+str(k),self.NumberLinesPS - 1))  
                                # Number of 
                                # rows (constraints) in matrix A for the active 
                                # power flow constraints per line
                    if self.LossesFlag:
                        # Pre-contingency
                        if k == 0:
                            for ii in range(self.NumberLinesPS):
                                self.activepowerlosses1[i, j, k, ii] = \
                                    ('activepowerlosses1'+str(i)+','+str(j)\
                                    +','+str(k)+','+str(ii), \
                                    self.solver.add_rows(\
                                    'activepowerlosses1'+str(i)+','+str(j)\
                                    +','+str(k)+','+str(ii), \
                                    self.NumberPiecesTLLosses))
                                    # Number of rows (constraints) in matrix A 
                                    # for the active power losses constraints 
                                    # per line and per piece
                        # Post-contingency
                        else:
                            for ii in range(self.NumberLinesPS):
                                # If the line is active in the current contingency
                                # then reserve the space
                                if self.ActiveBranches[k, ii]:
                                    self.activepowerlosses1[i, j, k, ii] = \
                                        ('activepowerlosses1'+str(i)+','\
                                        +str(j)+','+str(k)+','+str(ii),\
                                        self.solver.add_rows(\
                                        'activepowerlosses1'+str(i)+','\
                                        +str(j)+','+str(k)+','+str(ii), \
                                        self.NumberPiecesTLLosses)) # Number
                                            # of rows (constraints) in matrix A 
                                            # for the active power losses 
                                            # constraints per line 
                                            # and per piece
                                # If the line is not active in the current 
                                # contingency then do not reserve space
                                else:
                                     self.activepowerlosses1[i, j, k, ii] = \
                                        ('activepowerlosses1'+str(i)+','\
                                        +str(j)+','+str(k)+','+str(ii), 0)
                                            # Number
                                            # of rows (constraints) in matrix A 
                                            # for the active power losses 
                                            # constraints per line 
                                            # and per piece
                        # Pre-contingency
                        if k == 0:
                            for ii in range(self.NumberLinesPS):
                                self.activepowerlosses2[i, j, k, ii] = \
                                    ('activepowerlosses2'+str(i)+','\
                                    +str(j)+','+str(k)+','+str(ii),\
                                    self.solver.add_rows(\
                                    'activepowerlosses2'+str(i)+','\
                                    +str(j)+','+str(k)+','+str(ii),\
                                        self.NumberPiecesTLLosses))
                            #         # Number of rows (constraints) in matrix A 
                            #         # for the active power losses constraints 
                            #         # per line and per piece
                        # Post-contingency
                        else:
                            for ii in range(self.NumberLinesPS):
                                # If the line is active in the current contingency
                                # then reserve the space
                                if self.ActiveBranches[k, ii]:
                                    self.activepowerlosses2[i, j, k, ii] = \
                                        ('activepowerlosses2'+str(i)+','\
                                        +str(j)+','+str(k)+','+str(ii), \
                                        self.solver.add_rows(\
                                        'activepowerlosses2'+str(i)+','\
                                        +str(j)+','+str(k)+','+str(ii), \
                                        self.NumberPiecesTLLosses)) # Number
                                            # of rows (constraints) in matrix A 
                                            # for the active power losses 
                                            # constraints per line 
                                            # and per piece
                                # If the line is not active in the current 
                                # contingency then do not reserve space
                                else:
                                     self.activepowerlosses2[i, j, k, ii] = \
                                        ('activepowerlosses2'+str(i)+','\
                                        +str(j)+','+str(k)+','+str(ii), 0)
                                            # Number
                                            # of rows (constraints) in matrix A 
                                            # for the active power losses 
                                            # constraints per line 
                                            # and per piece

    def activepowerbalancepernode(self):
        """ This class method writes the power balance constraint in glpk
        
        First, it is reserved space in memory to store the constraints.
        Second, the coefficients of the constraints are introduced
        in the matrix of coefficients (matrix A).
        Third, the bounds of the constraints are defined """

        # Creating the matrices to store the position of constraints in
        # matrix A
        self.activepowerbalancenode = np.empty(\
            (len(self.LongTemporalConnections),\
            self.ShortTemporalConnections, \
            (self.NumberContingencies + 1)), dtype=[('napos', 'U80'),\
            ('nupos', 'i4')]) # Start position of active power balance 
                              # constraints (rows) per node
        
        for i in self.LongTemporalConnections:
            for j in range(self.ShortTemporalConnections):
                for k in range(self.NumberContingencies + 1):
                    self.activepowerbalancenode[i, j, k] = \
                        ('activepowerbalancenode'+str(i)+','+str(j)+','+str(k),\
                        self.solver.add_rows(\
                        'activepowerbalancenode'+str(i)+','+str(j)+','+str(k),\
                        self.NumberNodesPS))  # Number of 
                            # rows (constraints) in matrix A for the active 
                            # power balance constraints per node

        # Generating the matrix A for the active power balance constraints
        for i in self.LongTemporalConnections:
            for j in range(self.ShortTemporalConnections):
                for k in range(self.NumberContingencies + 1):
                    for ii in range(self.NumberNodesPS):
                    # Storing the thermal generation variables
                        if self.NumberConvGen > 0:
                            for jj in range(self.NumberConvGen):
                                if self.OriginalNumberConvGen[jj] == \
                                    self.OriginalNumberNodes[ii]:
                                    self.ia[self.ne] = \
                                        self.activepowerbalancenode\
                                        [i, j, k][1] + ii
                                    self.ja[self.ne] = \
                                        self.thermalgenerators[i, j][1] + jj
                                    self.ar[self.ne] = 1.0
                                    self.ne += 1
                    # Storing the RES generation variables
                        if self.NumberRESGen > 0:
                            for jj in range(self.NumberRESGen):
                                if self.OriginalNumberRESGen[jj] == \
                                    self.OriginalNumberNodes[ii]:
                                    self.ia[self.ne] = \
                                        self.activepowerbalancenode\
                                        [i, j, k][1] + ii
                                    self.ja[self.ne] = \
                                        self.RESgenerators[i, j][1] + jj
                                    self.ar[self.ne] = 1.0
                                    self.ne += 1
                    # Storing the Hydroelectric generation variables
                        if self.NumberHydroGen > 0:
                            for jj in range(self.NumberHydroGen):
                                if self.OriginalNumberHydroGen[jj] == \
                                    self.OriginalNumberNodes[ii]:
                                    self.ia[self.ne] = \
                                        self.activepowerbalancenode\
                                        [i, j, k][1] + ii
                                    self.ja[self.ne] = \
                                        self.Hydrogenerators[i, j][1] + jj
                                    self.ar[self.ne] = 1.0
                                    self.ne += 1
                    # Storing variables for ESS
                    # TODO: Modify the constraint for the first period
                    # TODO: create an input for storage without the 
                    # Link List
                        if self.NumberStorageDevices > 0:
                            if j > 0: # Start only after the first period
                                for jj in range(self.NumberStorageDevices):
                                    self.ia[self.ne] = \
                                        self.activepowerbalancenode\
                                        [i, j, k][1] + ii
                                    self.ja[self.ne] = \
                                        self.ESS[i, j][1] + jj
                                    self.ar[self.ne] = \
                                        self.EffStorage[jj] \
                                        / self.TotalHoursPerPeriod[j - 1]
                                    self.ne += 1
                                for k in range(self.NumberStorageDevices):
                                    self.ia[self.ne] = \
                                        self.activepowerbalancenode\
                                        [i, j, k][1] + ii
                                    self.ja[self.ne] = \
                                        self.ESS[i, j - 1][1] + jj
                                    self.ar[self.ne] = \
                                        -self.EffStorage[jj] \
                                        / self.TotalHoursPerPeriod[j - 1]
                                    self.ne += 1
                    # Storing the variables for pumps
                    # TODO: create an input for storage without the 
                    # Link List
                        if self.NumberPumps > 0:
                            for jj in range(self.NumberPumps):
                                if self.MaxPowerPumps[jj] > 0:
                                    self.ia[self.ne] = \
                                        self.activepowerbalancenode\
                                            [i, j, k][1] + ii
                                    self.ja[self.ne] = \
                                        self.pumpsvar[i, j][1] + jj
                                    self.ar[self.ne] = -1.0
                                    self.ne += 1
                    # Storing the variables for active power flows
                        for jj in range(self.NumberLinesPS):
                            if self.OriginalNumberBranchFrom[jj] ==\
                                self.OriginalNumberNodes[ii]:
                                self.ia[self.ne] = \
                                    self.activepowerbalancenode\
                                        [i, j, k][1] + ii
                                self.ja[self.ne] = \
                                    self.ActivePowerFlow[i, j, k][1] + jj
                                self.ar[self.ne] = -1.0
                                self.ne += 1
                            if self.OriginalNumberBranchTo[jj] ==\
                                self.OriginalNumberNodes[ii]:
                                self.ia[self.ne] = \
                                    self.activepowerbalancenode\
                                        [i, j, k][1] + ii
                                self.ja[self.ne] = \
                                    self.ActivePowerFlow[i, j, k][1] + jj
                                self.ar[self.ne] = 1.0
                                self.ne += 1
                    # Storing the variables for active power losses
                        if self.LossesFlag:
                            for jj in range(self.NumberLinesPS):
                                if self.OriginalNumberBranchFrom[jj] ==\
                                    self.OriginalNumberNodes[ii] or \
                                    self.OriginalNumberBranchTo[jj] ==\
                                    self.OriginalNumberNodes[ii]:
                                    self.ia[self.ne] = \
                                        self.activepowerbalancenode\
                                            [i, j, k][1] + ii
                                    self.ja[self.ne] = \
                                        self.ActivePowerLosses[i, j, k][1]\
                                            + jj
                                    self.ar[self.ne] = -0.5
                                    self.ne += 1
                        
                    # Storing the variables for load curtailment
                        if self.FlagFeasibility:
                            self.ia[self.ne] = \
                                self.activepowerbalancenode[i, j, k][1] + ii
                            self.ja[self.ne] = \
                                self.LoadCurtailmentNode[i, j, k][1] + ii
                            self.ar[self.ne] = 1.0
                            self.ne += 1
                            # Storing the thermal generation curtailment 
                            # variables
                            if self.NumberConvGen > 0:
                                for jj in range(self.NumberConvGen):
                                    if self.OriginalNumberConvGen[jj] == \
                                        self.OriginalNumberNodes[ii]:
                                        self.ia[self.ne] = \
                                            self.activepowerbalancenode\
                                            [i, j, k][1] + ii
                                        self.ja[self.ne] = \
                                            self.ThermalGenerationCurtailmentNode\
                                            [i, j, k][1] + jj
                                        self.ar[self.ne] = -1.0
                                        self.ne += 1
                            # Storing the RES generation curtailment 
                            # variables
                            if self.NumberRESGen > 0:
                                for jj in range(self.NumberRESGen):
                                    if self.OriginalNumberRESGen[jj] == \
                                        self.OriginalNumberNodes[ii]:
                                        self.ia[self.ne] = \
                                            self.activepowerbalancenode\
                                            [i, j, k][1] + ii
                                        self.ja[self.ne] = \
                                            self.RESGenerationCurtailmentNode\
                                            [i, j, k][1] + jj
                                        self.ar[self.ne] = -1.0
                                        self.ne += 1
                            # Storing the Hydro generation curtailment 
                            # variables
                            if self.NumberHydroGen > 0:
                                for jj in range(self.NumberHydroGen):
                                    if self.OriginalNumberHydroGen[jj] == \
                                        self.OriginalNumberNodes[ii]:
                                        self.ia[self.ne] = \
                                            self.activepowerbalancenode\
                                            [i, j, k][1] + ii
                                        self.ja[self.ne] = \
                                            self.HydroGenerationCurtailmentNode\
                                            [i, j, k][1] + jj
                                        self.ar[self.ne] = -1.0
                                        self.ne += 1

                    # Defining the resources (b) for the constraints
                        totaldemand = 0                
                        # TODO: Change the inputs of losses and demand scenarios
                        # for parameters
                        if self.NumberDemScenarios == 0:
                            if self.PercentageLosses is None:
                                totaldemand = totaldemand + \
                                    self.PowerDemandNode[ii] * \
                                    self.MultScenariosDemand[i, ii]
                            else:
                                totaldemand = totaldemand + \
                                    self.PowerDemandNode[ii] * \
                                    self.MultScenariosDemand[i, ii] * \
                                    (1 + self.PercentageLosses)
                        else:
                            if self.PercentageLosses is None:
                                totaldemand = totaldemand + \
                                    self.PowerDemandNode[ii] * \
                                    self.MultScenariosDemand[i, j, ii]
                            else:
                                totaldemand = totaldemand + \
                                    self.PowerDemandNode[ii] * \
                                    self.MultScenariosDemand[i, j, ii] * \
                                    (1 + self.PercentageLosses)
                        
                        totalresource = totaldemand
                                    
                        if not self.LossesFlag:
                            totalnontechnicallosses = 0
                            for jj in range(self.NumberLinesPS):
                                if self.OriginalNumberBranchFrom[jj] ==\
                                    self.OriginalNumberNodes[ii]:
                                    totalnontechnicallosses += \
                                        0.5*self.NontechnicalLosses[jj]
                                if self.OriginalNumberBranchTo[jj] ==\
                                    self.OriginalNumberNodes[ii]:
                                    totalnontechnicallosses += \
                                        0.5*self.NontechnicalLosses[jj]                        
                            totalresource += totalnontechnicallosses

                        self.solver.set_row_bnds(\
                            str(self.activepowerbalancenode[i, j, k][0]), ii,\
                            'fixed', totalresource, totalresource)

    def activepowerflowconstraints(self):
        """ This class method writes the active power flow constraints in glpk
        
        First, it is reserved space in memory to store the constraints.
        Second, the coefficients of the constraints are introduced
        in the matrix of coefficients (matrix A).
        Third, the bounds of the constraints are defined """
        # Generating the matrix A for the active power flow constraints
        for i in self.LongTemporalConnections:
            for j in range(self.ShortTemporalConnections):
                for k in range(self.NumberContingencies + 1):
                    # Pre-contingency
                    if k == 0:
                        for ii in range(self.NumberLinesPS):
                        # Storing the active power flow variables
                            self.ia[self.ne] = \
                                self.activepowerflowconstraint[i, j, k][1] + ii
                            self.ja[self.ne] = \
                                self.ActivePowerFlow[i, j, k][1] + ii
                            self.ar[self.ne] = 1.0
                            self.ne += 1
                        # Storing the voltage angle variables at end "from"
                            self.ia[self.ne] = \
                                self.activepowerflowconstraint[i, j, k][1] + ii
                            self.ja[self.ne] = \
                                self.VoltageAngle[i, j, k][1] + \
                                    self.PosNumberBranchFrom[ii]
                            self.ar[self.ne] = \
                                -1.0/self.ReactanceBranch[ii]
                            self.ne += 1
                        # Storing the voltage angle variables at end "to"
                            self.ia[self.ne] = \
                                self.activepowerflowconstraint[i, j, k][1] + ii
                            self.ja[self.ne] = \
                                self.VoltageAngle[i, j, k][1] + \
                                    self.PosNumberBranchTo[ii]
                            self.ar[self.ne] = \
                                1.0/self.ReactanceBranch[ii]
                            self.ne += 1

                        # Defining the resources (b) for the constraints
                            self.solver.set_row_bnds(\
                                str(self.activepowerflowconstraint[i, j, k][0]),\
                                    ii, 'fixed', 0, 0)
                    # Post-contingency
                    else:
                        counter = 0
                        for ii in range(self.NumberLinesPS):
                            if self.ActiveBranches[k, ii]:
                            # Storing the active power flow variables
                                self.ia[self.ne] = \
                                    self.activepowerflowconstraint[i, j, k][1] \
                                        + counter
                                self.ja[self.ne] = \
                                    self.ActivePowerFlow[i, j, k][1] + ii
                                self.ar[self.ne] = 1.0
                                self.ne += 1
                            # Storing the voltage angle variables at end "from"
                                self.ia[self.ne] = \
                                    self.activepowerflowconstraint[i, j, k][1] \
                                        + counter
                                self.ja[self.ne] = \
                                    self.VoltageAngle[i, j, k][1] + \
                                        self.PosNumberBranchFrom[ii]
                                self.ar[self.ne] = \
                                    -1.0/self.ReactanceBranch[ii]
                                self.ne += 1
                            # Storing the voltage angle variables at end "to"
                                self.ia[self.ne] = \
                                    self.activepowerflowconstraint[i, j, k][1] \
                                        + counter
                                self.ja[self.ne] = \
                                    self.VoltageAngle[i, j, k][1] + \
                                        self.PosNumberBranchTo[ii]
                                self.ar[self.ne] = \
                                    1.0/self.ReactanceBranch[ii]
                                self.ne += 1
                                
                            # Defining the resources (b) for the constraints
                                self.solver.set_row_bnds(\
                                    str(self.activepowerflowconstraint\
                                        [i, j, k][0]), counter, 'fixed', 0, 0)
                                counter += 1                            

    def activepowerlosses1constraints(self):
        """ This class method writes the active power losses constraints in glpk
        
        First, it is reserved space in memory to store the constraints.
        Second, the coefficients of the constraints are introduced
        in the matrix of coefficients (matrix A).
        Third, the bounds of the constraints are defined """
        # Generating the matrix A for the active power losses constraints
        for i in self.LongTemporalConnections:
            for j in range(self.ShortTemporalConnections):
                for k in range(self.NumberContingencies + 1):
                    # Pre-contingency
                    if k == 0:
                        for ii in range(self.NumberLinesPS):
                            for jj in range(self.NumberPiecesTLLosses):
                            # Storing the active power losses variables
                                self.ia[self.ne] = \
                                    self.activepowerlosses1[i, j, k, ii][1] \
                                        + jj
                                self.ja[self.ne] = \
                                    self.ActivePowerLosses[i, j, k][1] \
                                        + ii
                                self.ar[self.ne] = 1.0
                                self.ne += 1
                            # Storing the active power flow variables
                                self.ia[self.ne] = \
                                    self.activepowerlosses1[i, j, k, ii][1] \
                                        + jj
                                self.ja[self.ne] = \
                                    self.ActivePowerFlow[i, j, k][1] \
                                        + ii
                                self.ar[self.ne] = -self.BCoeffPWBranchLosses[jj]\
                                    * self.ResistanceBranch[ii]
                                self.ne += 1

                            # Defining the resources (b) for the constraints
                                self.solver.set_row_bnds(\
                                    str(self.activepowerlosses1\
                                        [i, j, k, ii][0]), jj, 'lower', \
                                        self.ACoeffPWBranchLosses[jj]\
                                        * self.ResistanceBranch[ii], 0)
                                # print("{} ≤ {} - ({})*{} ≤ ∞".format(\
                                #     self.ACoeffPWBranchLosses[jj]\
                                #     * self.ResistanceBranch[ii], \
                                #     str(self.ActivePowerLosses[i, j, k][0]+\
                                #     ","+str(ii)),-self.BCoeffPWBranchLosses[jj]\
                                #     * self.ResistanceBranch[ii],\
                                #     str(self.ActivePowerFlow[i, j, k][0]+\
                                #     ","+str(ii))))
                    # Post-contingency
                    else:
                        for ii in range(self.NumberLinesPS):
                            if self.ActiveBranches[k, ii]:
                                for jj in range(self.NumberPiecesTLLosses):
                                # Storing the active power losses variables
                                    self.ia[self.ne] = \
                                        self.activepowerlosses1\
                                            [i, j, k, ii][1] + jj
                                    self.ja[self.ne] = \
                                        self.ActivePowerLosses[i, j, k][1] \
                                            + ii
                                    self.ar[self.ne] = 1.0
                                    self.ne += 1
                                # Storing the active power flow variables
                                    self.ia[self.ne] = \
                                        self.activepowerlosses1\
                                            [i, j, k, ii][1] + jj
                                    self.ja[self.ne] = \
                                        self.ActivePowerFlow[i, j, k][1] \
                                            + ii
                                    self.ar[self.ne] = \
                                        -self.BCoeffPWBranchLosses[jj]\
                                        * self.ResistanceBranch[ii]
                                    self.ne += 1

                                # Defining the resources (b) for the constraints
                                    self.solver.set_row_bnds(\
                                        str(self.activepowerlosses1\
                                            [i, j, k, ii][0]), jj, 'lower', \
                                            self.ACoeffPWBranchLosses[jj]\
                                            * self.ResistanceBranch[ii], 0)

    def activepowerlosses2constraints(self):
        """ This class method writes the active power losses constraints in glpk
        
        First, it is reserved space in memory to store the constraints.
        Second, the coefficients of the constraints are introduced
        in the matrix of coefficients (matrix A).
        Third, the bounds of the constraints are defined """
        # Generating the matrix A for the active power losses constraints
        for i in self.LongTemporalConnections:
            for j in range(self.ShortTemporalConnections):
                for k in range(self.NumberContingencies + 1):
                    # Pre-contingency
                    if k == 0:
                        for ii in range(self.NumberLinesPS):
                            for jj in range(self.NumberPiecesTLLosses):
                            # Storing the active power losses variables
                                self.ia[self.ne] = \
                                    self.activepowerlosses2[i, j, k, ii][1] \
                                        + jj
                                self.ja[self.ne] = \
                                    self.ActivePowerLosses[i, j, k][1] \
                                        + ii
                                self.ar[self.ne] = 1.0
                                self.ne += 1
                            # Storing the active power flow variables
                                self.ia[self.ne] = \
                                    self.activepowerlosses2[i, j, k, ii][1] \
                                        + jj
                                self.ja[self.ne] = \
                                    self.ActivePowerFlow[i, j, k][1] \
                                        + ii
                                self.ar[self.ne] = self.BCoeffPWBranchLosses[jj]\
                                    * self.ResistanceBranch[ii]
                                self.ne += 1

                            # Defining the resources (b) for the constraints
                                self.solver.set_row_bnds(\
                                    str(self.activepowerlosses2\
                                        [i, j, k, ii][0]), jj, 'lower', \
                                        self.ACoeffPWBranchLosses[jj]\
                                        * self.ResistanceBranch[ii], 0)
                    # Post-contingency
                    else:
                        for ii in range(self.NumberLinesPS):
                            if self.ActiveBranches[k, ii]:
                                for jj in range(self.NumberPiecesTLLosses):
                                # Storing the active power losses variables
                                    self.ia[self.ne] = \
                                        self.activepowerlosses2\
                                            [i, j, k, ii][1] + jj
                                    self.ja[self.ne] = \
                                        self.ActivePowerLosses[i, j, k][1] \
                                            + ii
                                    self.ar[self.ne] = 1.0
                                    self.ne += 1
                                # Storing the active power flow variables
                                    self.ia[self.ne] = \
                                        self.activepowerlosses2\
                                            [i, j, k, ii][1] + jj
                                    self.ja[self.ne] = \
                                        self.ActivePowerFlow[i, j, k][1] \
                                            + ii
                                    self.ar[self.ne] = \
                                        self.BCoeffPWBranchLosses[jj]\
                                        * self.ResistanceBranch[ii]
                                    self.ne += 1

                                # Defining the resources (b) for the constraints
                                    self.solver.set_row_bnds(\
                                        str(self.activepowerlosses2\
                                            [i, j, k, ii][0]), jj, 'lower', \
                                            self.ACoeffPWBranchLosses[jj]\
                                            * self.ResistanceBranch[ii], 0)


    # Data inputs of Network model

    def SetLongTemporalConnections(self, \
        long_temporal_connections=None):
        assert long_temporal_connections is not None, \
            "No value for the nodes of the temporal tree to be \
            analised" 
        self.LongTemporalConnections = \
            long_temporal_connections

    def SetShortTemporalConnections(self, \
        short_temporal_connections=None):
        assert short_temporal_connections is not None, \
            "No value for the number of subperiods in a 24h period" 
        self.ShortTemporalConnections = \
            short_temporal_connections

    def SetNumberConvGen(self, \
        number_conv_gen=None):
        assert number_conv_gen is not None, \
            "No value for the number of conventional generators" 
        self.NumberConvGen = \
            number_conv_gen

    def SetNumberRESGen(self, \
        number_RES_gen=None):
        assert number_RES_gen is not None, \
            "No value for the number of RES generators" 
        self.NumberRESGen = \
            number_RES_gen

    def SetNumberHydroGen(self, \
        number_Hydro_gen=None):
        assert number_Hydro_gen is not None, \
            "No value for the number of Hydro generators" 
        self.NumberHydroGen = \
            number_Hydro_gen

    def SetNumberPumps(self, \
        number_pumps=None):
        assert number_pumps is not None, \
            "No value for the number of pumps" 
        self.NumberPumps = \
            number_pumps

    def SetNumberStorageDevices(self, \
        number_storage_devices=None):
        assert number_storage_devices is not None, \
            "No value for the number of storage elements" 
        self.NumberStorageDevices = \
            number_storage_devices
    
    def SetNumberDemScenarios(self, \
        number_dem_scenarios=None):
        assert number_dem_scenarios is not None, \
            "No value for the number of demand scenarios" 
        self.NumberDemScenarios = \
            number_dem_scenarios
    
    def SetNumberNodesPS(self, \
        number_nodes_PS=None):
        assert number_nodes_PS is not None, \
            "No value for the number of nodes in the power system" 
        self.NumberNodesPS = \
            number_nodes_PS

    def SetNumberContingencies(self, \
        number_contingencies=None):
        assert number_contingencies is not None, \
            "No value for the number of contingencies" 
        self.NumberContingencies = \
            number_contingencies
    
    def SetNumberLinesPS(self, \
        number_lines_PS=None):
        assert number_lines_PS is not None, \
            "No value for the number of transmission lines and/or \
                transformers in the power system" 
        self.NumberLinesPS = \
            number_lines_PS
    
    def SetNumberPiecesTLLosses(self, \
        number_pieces_TL_losses=None):
        assert number_pieces_TL_losses is not None, \
            "No value for the number of pieces in the piecewise \
                linearisation of transmission lines and \
                transformers losses" 
        self.NumberPiecesTLLosses = \
            number_pieces_TL_losses
    
    def SetBaseUnitPower(self, \
        base_unit_power=None):
        assert base_unit_power is not None, \
            "No value for the base power" 
        self.BaseUnitPower = \
            base_unit_power
    
    def SetPercentageLosses(self, \
        percentage_losses=None):
        assert percentage_losses is not None, \
            "No value for the percentage of losses" 
        self.PercentageLosses = \
            percentage_losses
    
    def SetLossesFlag(self, \
        losses_flag=None):
        assert losses_flag is not None, \
            "No value for the flag to consider transmission losses" 
        self.LossesFlag = \
            losses_flag

    def SetFlagProblem(self, \
        flag_problem=None):
        assert flag_problem is not None, \
            "No value for the flag that indicates the problem to be \
                solved"
        self.FlagProblem = \
            flag_problem


    def SetPWConvGen(self, \
        PW_conv_gen=None):
        assert PW_conv_gen is not None, \
            "No value for the number of pieces of the piecewise linearisation\
                of the generation cost for conventional generators"
        self.PWConvGen = \
            PW_conv_gen
    
    def SetMinConvGen(self, \
        min_conv_gen=None):
        assert min_conv_gen is not None, \
            "No value for the minimum limit of power generation for \
                conventional generators"
        self.MinConvGen = \
            min_conv_gen

    def SetMaxConvGen(self, \
        max_conv_gen=None):
        assert max_conv_gen is not None, \
            "No value for the maximum limit of power generation for \
                conventional generators"
        self.MaxConvGen = \
            max_conv_gen

    def SetACoeffPWConvGen(self, \
        A_coeff_PW_conv_gen=None):
        assert A_coeff_PW_conv_gen is not None, \
            "No value for the coefficient A of the piece Ax + b for \
                conventional generators"
        self.ACoeffPWConvGen = \
            A_coeff_PW_conv_gen
    
    def SetBCoeffPWConvGen(self, \
        B_coeff_PW_conv_gen=None):
        assert B_coeff_PW_conv_gen is not None, \
            "No value for the coefficient b of the piece Ax + b for \
                conventional generators"
        self.BCoeffPWConvGen = \
            B_coeff_PW_conv_gen

    def SetRampConvGen(self, \
        ramp_conv_gen=None):
        assert ramp_conv_gen is not None, \
            "No value for the On/Off ramps for conventional generators"
        self.RampConvGen = \
            ramp_conv_gen
    
    def SetOriginalNumberConvGen(self, \
        original_number_conv_gen=None):
        assert original_number_conv_gen is not None, \
            "No value for the original numeration of conventional generators"
        self.OriginalNumberConvGen = \
            original_number_conv_gen


    def SetPWRESGen(self, \
        PW_RES_gen=None):
        assert PW_RES_gen is not None, \
            "No value for the number of pieces of the piecewise linearisation\
                of the generation cost for RES generators"
        self.PWRESGen = \
            PW_RES_gen
    
    def SetMinRESGen(self, \
        min_RES_gen=None):
        assert min_RES_gen is not None, \
            "No value for the minimum limit of power generation for \
                RES generators"
        self.MinRESGen = \
            min_RES_gen

    def SetMaxRESGen(self, \
        max_RES_gen=None):
        assert max_RES_gen is not None, \
            "No value for the maximum limit of power generation for \
                RES generators"
        self.MaxRESGen = \
            max_RES_gen

    def SetACoeffPWRESGen(self, \
        A_coeff_PW_RES_gen=None):
        assert A_coeff_PW_RES_gen is not None, \
            "No value for the coefficient A of the piece Ax + b for \
                RES generators"
        self.ACoeffPWRESGen = \
            A_coeff_PW_RES_gen
    
    def SetBCoeffPWRESGen(self, \
        B_coeff_PW_RES_gen=None):
        assert B_coeff_PW_RES_gen is not None, \
            "No value for the coefficient b of the piece Ax + b for \
                RES generators"
        self.BCoeffPWRESGen = \
            B_coeff_PW_RES_gen
    
    def SetOriginalNumberRESGen(self, \
        original_number_RES_gen=None):
        assert original_number_RES_gen is not None, \
            "No value for the original numeration of RES generators"
        self.OriginalNumberRESGen = \
            original_number_RES_gen
    
    def SetRESScenarios(self, \
        RES_scenarios=None):
        assert RES_scenarios is not None, \
            "No value for scenarios of generation for RES"
        self.RESScenarios = \
            RES_scenarios
    

    def SetPWHydroGen(self, \
        PW_hydro_gen=None):
        assert PW_hydro_gen is not None, \
            "No value for the number of pieces of the piecewise linearisation\
                of the generation cost for conventional generators"
        self.PWHydroGen = \
            PW_hydro_gen

    def SetMinHydroGen(self, \
        min_hydro_gen=None):
        assert min_hydro_gen is not None, \
            "No value for the minimum limit of power generation for \
                hydro generators"
        self.MinHydroGen = \
            min_hydro_gen

    def SetMaxHydroGen(self, \
        max_hydro_gen=None):
        assert max_hydro_gen is not None, \
            "No value for the maximum limit of power generation for \
                hydro generators"
        self.MaxHydroGen = \
            max_hydro_gen

    def SetACoeffPWHydroGen(self, \
        A_coeff_PW_hydro_gen=None):
        assert A_coeff_PW_hydro_gen is not None, \
            "No value for the coefficient A of the piece Ax + b for \
                hydro generators"
        self.ACoeffPWHydroGen = \
            A_coeff_PW_hydro_gen
    
    def SetBCoeffPWHydroGen(self, \
        B_coeff_PW_hydro_gen=None):
        assert B_coeff_PW_hydro_gen is not None, \
            "No value for the coefficient b of the piece Ax + b for \
                hydro generators"
        self.BCoeffPWHydroGen = \
            B_coeff_PW_hydro_gen

    def SetRampHydroGen(self, \
        ramp_hydro_gen=None):
        assert ramp_hydro_gen is not None, \
            "No value for the On/Off ramps for hydro generators"
        self.RampHydroGen = \
            ramp_hydro_gen
    
    def SetOriginalNumberHydroGen(self, \
        original_number_hydro_gen=None):
        assert original_number_hydro_gen is not None, \
            "No value for the original numeration of hydro generators"
        self.OriginalNumberHydroGen = \
            original_number_hydro_gen


    def SetMaxPowerPumps(self, \
        max_power_pumps=None):
        assert max_power_pumps is not None, \
            "No value for the maximum power capacity of pumps"
        self.MaxPowerPumps = \
            max_power_pumps
    
    def SetCostOperPumps(self, \
        cost_oper_pumps=None):
        assert cost_oper_pumps is not None, \
            "No value for the operational cost of pumps"
        self.CostOperPumps = \
            cost_oper_pumps


    def SetEffStorage(self, \
        eff_storage=None):
        assert eff_storage is not None, \
            "No value for the efficiency of storage"
        self.EffStorage = \
            eff_storage
    
    def SetTotalHoursPerPeriod(self, \
        total_hours_per_period=None):
        assert total_hours_per_period is not None, \
            "No value for the number of hours per sub-period in \
                a 24-hour period"
        self.TotalHoursPerPeriod = \
            total_hours_per_period

    def SetMultScenariosDemand(self, \
        mult_scenarios_demand=None):
        assert mult_scenarios_demand is not None, \
            "No value for the Multiplier to adjust the demand \
                on each node for each temporal representative \
                day and for each sub-period in the 24h period"
        self.MultScenariosDemand = \
            mult_scenarios_demand


    def SetActiveBranches(self, \
        active_branches=None):
        assert active_branches is not None, \
            "No value for the Flag that indicates if the \
                transmission line or transformer is active \
                on each contingency"
        self.ActiveBranches = \
            active_branches
    
    def SetPowerRateLimitTL(self, \
        power_rate_limit_TL=None):
        assert power_rate_limit_TL is not None, \
            "No value for the Thermal \
                limit of power transmission lines and \
                transformers"
        self.PowerRateLimitTL = \
            power_rate_limit_TL
    
    def SetOriginalNumberBranchFrom(self, \
        original_number_branch_from=None):
        assert original_number_branch_from is not None, \
            "No value for the Original numeration of \
                the transmission lines and transformers \
                in the power system in the from end"
        self.OriginalNumberBranchFrom = \
            original_number_branch_from

    def SetOriginalNumberBranchTo(self, \
        original_number_branch_to=None):
        assert original_number_branch_to is not None, \
            "No value for the Original numeration of \
                the transmission lines and transformers \
                in the power system in the to end"
        self.OriginalNumberBranchTo = \
            original_number_branch_to

    def SetPosNumberBranchFrom(self, \
        pos_number_branch_from=None):
        assert pos_number_branch_from is not None, \
            "No value for the Position of the from end of \
                the transmission lines and transformers \
                in the vector that stores the node data. \
                The position start from zero in the node \
                data"
        self.PosNumberBranchFrom = \
            pos_number_branch_from
    
    def SetPosNumberBranchTo(self, \
        pos_number_branch_to=None):
        assert pos_number_branch_to is not None, \
            "No value for the Position of the to end of \
                the transmission lines and transformers \
                in the vector that stores the node data. \
                The position start from zero in the node \
                data"
        self.PosNumberBranchTo = \
            pos_number_branch_to

    def SetReactanceBranch(self, \
        reactance_branch=None):
        assert reactance_branch is not None, \
            "No value for the Reactance of the transmission \
                lines and transformers"
        self.ReactanceBranch = \
            reactance_branch

    def SetResistanceBranch(self, \
        resistance_branch=None):
        assert resistance_branch is not None, \
            "No value for the resistance of the transmission \
                lines and transformers"
        self.ResistanceBranch = \
            resistance_branch
    
    def SetACoeffPWBranchLosses(self, \
        A_coeff_PW_branch_losses=None):
        assert A_coeff_PW_branch_losses is not None, \
            "No value for the Coefficient A of the \
                piece Ax + b for the piecewise \
                linearisation of the nonlinear branch \
                Losses"
        self.ACoeffPWBranchLosses = \
            A_coeff_PW_branch_losses
    
    def SetBCoeffPWBranchLosses(self, \
        B_coeff_PW_branch_losses=None):
        assert B_coeff_PW_branch_losses is not None, \
            "No value for the Coefficient b of the \
                piece Ax + b for the piecewise \
                linearisation of the nonlinear branch \
                Losses"
        self.BCoeffPWBranchLosses = \
            B_coeff_PW_branch_losses


    def SetPowerDemandNode(self, \
        power_demand_node=None):
        assert power_demand_node is not None, \
            "No value for the Active Power demand at each node"
        self.PowerDemandNode = \
            power_demand_node
    
    def SetTypeNode(self, \
        type_node=None):
        assert type_node is not None, \
            "No value for the type of node"
        self.TypeNode = \
            type_node
    
    def SetOriginalNumberNodes(self, \
        original_number_nodes=None):
        assert original_number_nodes is not None, \
            "No value for the type of node"
        self.OriginalNumberNodes = \
            original_number_nodes

    # Data outputs of Energy model

    def GetThermalGeneration(self):
        if self.NumberConvGen > 0:
            ThermalGenerationSolution = \
                np.empty((len(self.LongTemporalConnections),\
                    self.ShortTemporalConnections, \
                        self.NumberConvGen))
            for i in self.LongTemporalConnections:
                for j in range(self.ShortTemporalConnections):
                    for k in range(self.NumberConvGen):
                        ThermalGenerationSolution[i, j, k] = \
                            self.solver.get_col_prim(\
                                str(self.thermalgenerators[i, j][0]), k) * \
                                    self.BaseUnitPower
            return ThermalGenerationSolution
        else:
            return None
    
    def GetRESGeneration(self):
        if self.NumberRESGen > 0:
            RESGenerationSolution = \
                np.empty((len(self.LongTemporalConnections),\
                    self.ShortTemporalConnections, \
                        self.NumberRESGen))
            for i in self.LongTemporalConnections:
                for j in range(self.ShortTemporalConnections):
                    for k in range(self.NumberRESGen):
                        RESGenerationSolution[i, j, k] = \
                            self.solver.get_col_prim(\
                                str(self.RESgenerators[i, j][0]), k) * \
                                    self.BaseUnitPower
            return RESGenerationSolution
        else:
            return None
    
    def GetHydroGeneration(self):
        if self.NumberHydroGen > 0:
            HydroGenerationSolution = \
                np.empty((len(self.LongTemporalConnections),\
                    self.ShortTemporalConnections, \
                        self.NumberHydroGen))
            for i in self.LongTemporalConnections:
                for j in range(self.ShortTemporalConnections):
                    for k in range(self.NumberHydroGen):
                        HydroGenerationSolution[i, j, k] = \
                            self.solver.get_col_prim(\
                                str(self.Hydrogenerators[i, j][0]), k) * \
                                    self.BaseUnitPower
            return HydroGenerationSolution
        else:
            return None
    
    def GetPumpOperation(self):
        if self.NumberPumps > 0:
            pumpsvarSolution = \
                np.empty((len(self.LongTemporalConnections),\
                    self.ShortTemporalConnections, \
                        self.NumberPumps))
            for i in self.LongTemporalConnections:
                for j in range(self.ShortTemporalConnections):
                    for k in range(self.NumberPumps):
                        pumpsvarSolution[i, j, k] = \
                            self.solver.get_col_prim(\
                                str(self.pumpsvar[i, j][0]), k) * \
                                    self.BaseUnitPower
            return pumpsvarSolution
        else:
            return None

    def GetThermalGenerationCost(self):
        if self.NumberConvGen > 0:
            ThermalGenerationCostSolution = \
                np.empty((len(self.LongTemporalConnections),\
                    self.ShortTemporalConnections, \
                        self.NumberConvGen))
            for i in self.LongTemporalConnections:
                for j in range(self.ShortTemporalConnections):
                    for k in range(self.NumberConvGen):
                        ThermalGenerationCostSolution[i, j, k] = \
                            self.solver.get_col_prim(\
                                str(self.thermalCG[i, j][0]), k)
            return ThermalGenerationCostSolution
        else:
            return None
    
    def GetRESGenerationCost(self):
        if self.NumberRESGen > 0:
            RESGenerationCostSolution = \
                np.empty((len(self.LongTemporalConnections),\
                    self.ShortTemporalConnections, \
                        self.NumberRESGen))
            for i in self.LongTemporalConnections:
                for j in range(self.ShortTemporalConnections):
                    for k in range(self.NumberRESGen):
                        RESGenerationCostSolution[i, j, k] = \
                            self.solver.get_col_prim(\
                                str(self.RESCG[i, j][0]), k)
            return RESGenerationCostSolution
        else:
            return None
    
    def GetHydroGenerationCost(self):
        if self.NumberHydroGen > 0:
            HydroGenerationCostSolution = \
                np.empty((len(self.LongTemporalConnections),\
                    self.ShortTemporalConnections, \
                        self.NumberHydroGen))
            for i in self.LongTemporalConnections:
                for j in range(self.ShortTemporalConnections):
                    for k in range(self.NumberHydroGen):
                        HydroGenerationCostSolution[i, j, k] = \
                            self.solver.get_col_prim(\
                                str(self.HydroCG[i, j][0]), k)
            return HydroGenerationCostSolution
        else:
            return None
    
    def GetVoltageAngle(self):
        if self.FlagProblem:
            VoltageAngleSolution = \
                np.empty((len(self.LongTemporalConnections),\
                    self.ShortTemporalConnections, \
                    (self.NumberContingencies + 1), \
                    self.NumberNodesPS))
            for i in self.LongTemporalConnections:
                for j in range(self.ShortTemporalConnections):
                    for k in range(self.NumberContingencies + 1):
                        for ii in range(self.NumberNodesPS):
                            VoltageAngleSolution[i, j, k, ii] = \
                                self.solver.get_col_prim(\
                                str(self.VoltageAngle[i, j, k][0]), ii)
            return VoltageAngleSolution
        else:
            return None
    
    def GetLoadCurtailmentNodes(self):
        if self.FlagProblem and self.FlagFeasibility:
            LoadCurtailmentNodesSolution = \
                np.empty((len(self.LongTemporalConnections),\
                    self.ShortTemporalConnections, \
                    (self.NumberContingencies + 1), \
                    self.NumberNodesPS))
            for i in self.LongTemporalConnections:
                for j in range(self.ShortTemporalConnections):
                    for k in range(self.NumberContingencies + 1):
                        for ii in range(self.NumberNodesPS):
                            LoadCurtailmentNodesSolution[i, j, k, ii] = \
                                self.solver.get_col_prim(\
                                str(self.LoadCurtailmentNode[i, j, k][0]), ii)\
                                    * self.BaseUnitPower
            return LoadCurtailmentNodesSolution
        else:
            return None

    def GetThermalGenerationCurtailmentNodes(self):
        if self.FlagProblem and self.FlagFeasibility:
            ThermalGenerationCurtailmentNodesSolution = \
                np.empty((len(self.LongTemporalConnections),\
                    self.ShortTemporalConnections, \
                    (self.NumberContingencies + 1), \
                    self.NumberConvGen))
            for i in self.LongTemporalConnections:
                for j in range(self.ShortTemporalConnections):
                    for k in range(self.NumberContingencies + 1):
                        for ii in range(self.NumberConvGen):
                            ThermalGenerationCurtailmentNodesSolution\
                                [i, j, k, ii] = \
                                self.solver.get_col_prim(\
                                str(self.ThermalGenerationCurtailmentNode\
                                    [i, j, k][0]), ii)\
                                    * self.BaseUnitPower
            return ThermalGenerationCurtailmentNodesSolution
        else:
            return None
    
    def GetRESGenerationCurtailmentNodes(self):
        if self.FlagProblem and self.FlagFeasibility:
            RESGenerationCurtailmentNodesSolution = \
                np.empty((len(self.LongTemporalConnections),\
                    self.ShortTemporalConnections, \
                    (self.NumberContingencies + 1), \
                    self.NumberRESGen))
            for i in self.LongTemporalConnections:
                for j in range(self.ShortTemporalConnections):
                    for k in range(self.NumberContingencies + 1):
                        for ii in range(self.NumberRESGen):
                            RESGenerationCurtailmentNodesSolution\
                                [i, j, k, ii] = \
                                self.solver.get_col_prim(\
                                str(self.RESGenerationCurtailmentNode\
                                    [i, j, k][0]), ii)\
                                    * self.BaseUnitPower
            return RESGenerationCurtailmentNodesSolution
        else:
            return None
    
    def GetHydroGenerationCurtailmentNodes(self):
        if self.FlagProblem and self.FlagFeasibility:
            HydroGenerationCurtailmentNodesSolution = \
                np.empty((len(self.LongTemporalConnections),\
                    self.ShortTemporalConnections, \
                    (self.NumberContingencies + 1), \
                    self.NumberHydroGen))
            for i in self.LongTemporalConnections:
                for j in range(self.ShortTemporalConnections):
                    for k in range(self.NumberContingencies + 1):
                        for ii in range(self.NumberHydroGen):
                            HydroGenerationCurtailmentNodesSolution\
                                [i, j, k, ii] = \
                                self.solver.get_col_prim(\
                                str(self.HydroGenerationCurtailmentNode\
                                    [i, j, k][0]), ii)\
                                    * self.BaseUnitPower
            return HydroGenerationCurtailmentNodesSolution
        else:
            return None

    def GetActivePowerFlow(self):
        if self.FlagProblem:
            ActivePowerFlowSolution = \
                np.empty((len(self.LongTemporalConnections),\
                    self.ShortTemporalConnections, \
                    (self.NumberContingencies + 1), \
                    self.NumberLinesPS))
            for i in self.LongTemporalConnections:
                for j in range(self.ShortTemporalConnections):
                    for k in range(self.NumberContingencies + 1):
                        for ii in range(self.NumberLinesPS):
                            ActivePowerFlowSolution[i, j, k, ii] = \
                                self.solver.get_col_prim(\
                                str(self.ActivePowerFlow[i, j, k][0]), ii)\
                                    * self.BaseUnitPower
            return ActivePowerFlowSolution
        else:
            return None
    
    def GetActivePowerLosses(self):
        if self.FlagProblem and self.LossesFlag:
            ActivePowerLossesSolution = \
                np.empty((len(self.LongTemporalConnections),\
                    self.ShortTemporalConnections, \
                    (self.NumberContingencies + 1), \
                    self.NumberLinesPS))
            for i in self.LongTemporalConnections:
                for j in range(self.ShortTemporalConnections):
                    for k in range(self.NumberContingencies + 1):
                        for ii in range(self.NumberLinesPS):
                            ActivePowerLossesSolution[i, j, k, ii] = \
                                self.solver.get_col_prim(\
                                str(self.ActivePowerLosses[i, j, k][0]), ii)\
                                    * self.BaseUnitPower
            return ActivePowerLossesSolution
        else:
            return None

    def GetLoadCurtailmentSystemED(self):
        if not self.FlagProblem and self.FlagFeasibility:
            LoadCurtailmentSystemEDSolution = \
                np.empty((len(self.LongTemporalConnections),\
                    self.ShortTemporalConnections))
            for i in self.LongTemporalConnections:
                for j in range(self.ShortTemporalConnections):
                    LoadCurtailmentSystemEDSolution[i, j] = \
                        self.solver.get_col_prim(\
                        str(self.loadcurtailmentsystem[i, j][0]), 0) * \
                        self.BaseUnitPower
            return LoadCurtailmentSystemEDSolution
        else:
            return None
    
    def GetGenerationCurtailmentSystemED(self):
        if not self.FlagProblem and self.FlagFeasibility:
            GenerationCurtailmentSystemEDSolution = \
                np.empty((len(self.LongTemporalConnections),\
                    self.ShortTemporalConnections))
            for i in self.LongTemporalConnections:
                for j in range(self.ShortTemporalConnections):
                    GenerationCurtailmentSystemEDSolution[i, j] = \
                        self.solver.get_col_prim(\
                        str(self.generationcurtailmentsystem[i, j][0]), 0) * \
                        self.BaseUnitPower
            return GenerationCurtailmentSystemEDSolution
        else:
            return None


class EnergyandNetwork(Energymodel, Networkmodel):
    """ This class builds and solve the energy and network models(NM) 
    using the gplk wrapper.

    The information of the pyeneClass is passed to this class,
    which provides the parameters for the model. Furthermore,
    the GLPKSolver class that contains the GLPK wrapper is imported """

    number_variablesENM = 0
    number_constraintsENM = 0

    def __init__(self, obj1=None, obj2=None, obj3=None):
        """
        Parameters
        ----------
        obj1 : Energy object
            Information of the energy tree
        obj2 : Network object
            Information of the power system
        """

        # Storing data input - Parameters
        self.LLNodesAfter = obj1.tree['After']
        self.ConnectionTreeGen = obj3.p['pyeneE']   # Connections
                        # between the energy model and the network
                        # model. This parameters connects the inputs 
                        # of each tree with the outputs of its 
                        # related hydro generator
        self.PenaltyCurtailment = obj3.Penalty # Penalty for
                        # load curtailment in the power system

        # Storing the data of other objects
        Energymodel.__init__(self, obj1)
        Networkmodel.__init__(self, obj2)


    def optimisationENM(self):
        """ This class method solve the optimisation problem """
        # Creation of model instance
        self.solver = GLPKSolver(message_level='off', \
            simplex_method='dualprimal')       
        # Definition of minimisation problem
        self.solver.set_dir('min')
        # Definition of the mathematical formulation
        self.EnergyandNetworkModels()
        ret = self.solver.simplex()
        assert ret == 0

        # for i in self.LongTemporalConnections:
        #     print('Case %d :' %(i))
        #     print('')
        #     print('Generation:')
        #     for k in range(self.NumberConvGen):
        #         for j in range(self.ShortTemporalConnections):
        #             print("%f" %(self.solver.get_col_prim(\
        #                 str(self.thermalgenerators[i, j][0]), k) * \
        #                     self.BaseUnitPower), end = ' ')
        #         print('')
        #     for k in range(self.NumberRESGen):
        #         for j in range(self.ShortTemporalConnections):                
        #             print("%f" %(self.solver.get_col_prim(\
        #                 str(self.RESgenerators[i, j][0]), k) * \
        #                     self.BaseUnitPower), end = ' ')
        #         print('')
        #     for k in range(self.NumberHydroGen):
        #         for j in range(self.ShortTemporalConnections):
        #             print("%f" %(self.solver.get_col_prim(\
        #                 str(self.Hydrogenerators[i, j][0]), k) * \
        #                     self.BaseUnitPower), end = ' ')
        #         print('')
        #     print('')
        #     if self.NumberPumps > 0:
        #         print('Pumps:')
        #         for k in range(self.NumberPumps):
        #             for j in range(self.ShortTemporalConnections):
        #                 print("%f" %(self.solver.get_col_prim(\
        #                     str(self.pumpsvar[i, j][0]), k) * \
        #                         self.BaseUnitPower), end = ' ')
        #             print('')
        #         print('')
        #     if self.NumberConvGen > 0:
        #         print('Thermal Generation cost:')
        #         for k in range(self.NumberConvGen):
        #             for j in range(self.ShortTemporalConnections):
        #                 print("%f" %(self.solver.get_col_prim(\
        #                     str(self.thermalCG[i, j][0]), k)), end = ' ')
        #             print('')
        #         print('')
        #     if self.NumberRESGen > 0:
        #         print('RES Generation cost:')
        #         for k in range(self.NumberRESGen):
        #             for j in range(self.ShortTemporalConnections):
        #                 print("%f" %(self.solver.get_col_prim(\
        #                     str(self.RESCG[i, j][0]), k)), end = ' ')
        #             print('')
        #         print('')
        #     if self.NumberHydroGen > 0:
        #         print('Hydro Generation cost:')
        #         for k in range(self.NumberHydroGen):
        #             for j in range(self.ShortTemporalConnections):
        #                 print("%f" %(self.solver.get_col_prim(\
        #                     str(self.HydroCG[i, j][0]), k)), end = ' ')
        #             print('')
        #         print('')

        #     if self.FlagProblem:
        #     # Optimal Power Flow
        #         print('Voltage angle:')
        #         for k in range(self.NumberContingencies + 1):
        #             print('Contingency %d :' %(k))
        #             for ii in range(self.NumberNodesPS):
        #                 for j in range(self.ShortTemporalConnections):
        #                     print("%f" %(self.solver.get_col_prim(\
        #                         str(self.VoltageAngle[i, j, k][0]), ii)),\
        #                             end = ' ')
        #                 print('')
        #             print('')
        #         print('Load Curtailment:')
        #         for k in range(self.NumberContingencies + 1):
        #             print('Contingency %d :' %(k))
        #             for ii in range(self.NumberNodesPS):
        #                 for j in range(self.ShortTemporalConnections):
        #                     print("%f" %(self.solver.get_col_prim(\
        #                         str(self.LoadCurtailmentNode[i, j, k][0]), ii)\
        #                             * self.BaseUnitPower), end = ' ')
        #                 print('')
        #             print('')
        #         print('Active Power Flow:')
        #         for k in range(self.NumberContingencies + 1):
        #             print('Contingency %d :' %(k))
        #             for ii in range(self.NumberLinesPS):
        #                 for j in range(self.ShortTemporalConnections):
        #                     print("%f" %(self.solver.get_col_prim(\
        #                         str(self.ActivePowerFlow[i, j, k][0]), ii)\
        #                             * self.BaseUnitPower), end = ' ')
        #                 print('')
        #             print('')
        #         if self.LossesFlag:
        #             print('Active Power Losses:')
        #             for k in range(self.NumberContingencies + 1):
        #                 print('Contingency %d :' %(k))
        #                 for ii in range(self.NumberLinesPS):
        #                     for j in range(self.ShortTemporalConnections):
        #                         print("%f" %(self.solver.get_col_prim(\
        #                             str(self.ActivePowerLosses[i, j, k][0]),\
        #                                 ii) * self.BaseUnitPower),\
        #                                     end = ' ')
        #                     print('')
        #                 print('')
        #         print('\n\n')
        #     else:
        #     # Economic dispatch
        #         print('Load Curtailment:')
        #         for j in range(self.ShortTemporalConnections):
        #             print("%f" %(self.solver.get_col_prim(\
        #                         str(self.loadcurtailmentsystem[i, j][0]), 0) * \
        #                             self.BaseUnitPower), end = ' ')
        #         print('\n\n')
        #         print('')

        # for i in range(self.NumberTrees):
        #     print("vector %d:" %(i))
        #     for j in range(self.TreeNodes):
        #          print("%f %f" %(self.solver.get_col_prim(str(\
        #              self.Partialstorage[i][0]), j), \
        #                 self.solver.get_col_prim(str(self.Totalstorage[i][0]),\
        #                 j)))
        
        # print('')

        # for i in range(self.NumberTrees):
        #     print("Hydro generation at node %d:" \
        #         %(self.OriginalNumberHydroGen[i]))
        #     for j in self.LongTemporalConnections:
        #          print("%f" %(self.solver.get_col_prim(str(\
        #             self.OutputsTree[i][0]), self.p['pyeneE'][j])), \
        #             end = ' ')
        #     print('')
        # print('\n\n')

    def EnergyandNetworkModels(self):
        """ This class method builds the optimisation model
        for the energy and network related problems """
        # Function to determine de number of variables in the energy model
        self.dnvariablesEM()
        # Function to determine de number of constraints in the energy 
        # model
        self.dnconstraintsEM()
        # Creation of variables for the energy model in 
        # glpk (matrix A)
        self.variablesEM()


        if self.FlagProblem:
            # Function to determine de number of variables in the optimal
            # power flow
            self.dnvariablesOPF()
            # Function to determine de number of constraints in the optimal
            # power flow
            self.dnconstraintsOPF()
            # Number of variables in the Energy and Optimal Power Flow models
            self.number_variablesENM = self.number_variablesOPF + \
                self.number_variablesEM
            # Number of constraints in the Energy and Optimal Power Flow models
            self.number_constraintsENM = self.number_constraintsOPF + \
                self.number_constraintsEM

            # Creation of variables for the Optimal Power Flow in 
            # glpk (matrix A)
            self.variablesOPF()

        else:
            # Function to determine de number of variables in the economic 
            # dispatch
            self.dnvariablesED()
            # Function to determine de number of constraints in the economic 
            # dispatch
            self.dnconstraintsED()
            # Number of variables in the Energy and Economic Dispatch models
            self.number_variablesENM = self.number_variablesED + \
                self.number_variablesEM
            # Number of constraints in the Energy and Economic Dispatch models
            self.number_constraintsENM = self.number_constraintsED + \
                self.number_constraintsEM

            # Creation of variables for the economic dispatch in 
            # glpk (matrix A)
            self.variablesED()

        self.coeffmatrixENM()

        self.Objective_functionENM()

    def coeffmatrixENM(self):
        """ This class method contains the functions that allow building 
        the coefficient matrix (matrix A) for the simplex method """
        # The coefficient matrix is stored in CSR format (sparse matrix) 
        # to be later added to glpk
        self.ia = np.empty(math.ceil(self.number_constraintsENM * \
            1000), dtype=int) # Position in rows
        self.ja = np.empty(math.ceil(self.number_constraintsENM * \
            1000 ), dtype=int) # Position in columns
        self.ar = np.empty(math.ceil(self.number_constraintsENM * \
            1000), dtype=float) # Value
        self.ne = 0 # Number of non-zero coefficients in matrix A


        self.constraintsEM()
        self.Energybalance()
        self.Aggregation()
        # if self.NumberNodesUnc != 0:
        #     self.AggregationStochastic()

        if self.FlagProblem:
            self.constraintsOPF()
            self.activepowerbalancepernode()
            self.activepowerflowconstraints()
            if self.LossesFlag:
                self.activepowerlosses1constraints()
                self.activepowerlosses2constraints()
        else:
            self.constraintsED()
            self.activepowerbalancesystem()

        if self.NumberHydroGen > 0:
            self.releaselimitsvariables()
            self.EnergyandNetworkRelation()

        # Common constraints
        self.piecewiselinearisationcost()
        self.generationrampsconstraints()

        self.solver.load_matrix(self.ne, self.ia, self.ja, self.ar)

    # Variables ENM

    def releaselimitsvariables(self):
        """ This class method release the bounds of variables that were fixed
        for individual models but that need to be released for the calculations
        of the energy and economic dispatch in glpk 
        
        The released variables belong to:
        Energy model
        """
        for i in range(self.NumberTrees):
            for j in self.LongTemporalConnections:
                self.solver.set_col_bnds(\
                    str(self.OutputsTree[i][0]), self.ConnectionTreeGen[j],\
                        'lower', 0, sys.float_info.max)      

    # Constraints ENM

    def EnergyandNetworkRelation(self):
        """ This class method writes the constraint that links the energy
        model with the network model in glpk.
    
        First, it is reserved space in memory to store the constraints.
        Second, the coefficients of the constraints are introduced
        in the matrix of coefficients (matrix A).
        Third, the bounds of the constraints are defined """
        # Creating the matrices to store the position of constraints in
        # matrix A
        self.connectionNetworkandEnergy = np.empty((self.NumberTrees,\
            len(self.LongTemporalConnections)), dtype=[('napos', 'U80'),\
                ('nupos', 'i4')]) # Start position 
                    # of energy and economic dispatch constraints (rows)

        for i in range(self.NumberTrees):
            for j in self.LongTemporalConnections:
                self.connectionNetworkandEnergy[i, j] = ('CEED'+str(i)+str(j),\
                    self.solver.add_rows('CEED'+str(i)+str(j), 1))  # Number of 
                        # columns (constraints) in matrix A for the 
                        # constraints that links the energy and economic 
                        # dispatch model

        # Generating the matrix A for energy and network constraints
        for i in range(self.NumberTrees): # Vectors is equal to the number
            # of hydro generators (rivers) TODO: Explain this better and 
            # separate the data for this
            for j in self.LongTemporalConnections:
                # Storing the variables for the total storage of the tree
                self.ia[self.ne] = self.connectionNetworkandEnergy[i, j][1]
                self.ja[self.ne] = self.OutputsTree[i][1] + \
                    self.ConnectionTreeGen[j]
                self.ar[self.ne] = 1.0
                self.ne += 1
                for k in range(self.ShortTemporalConnections):
                    self.ia[self.ne] = self.connectionNetworkandEnergy[i, j][1]
                    self.ja[self.ne] = \
                        self.Hydrogenerators[j, k][1] + i
                    self.ar[self.ne] = -self.TotalHoursPerPeriod[k] * \
                        self.BaseUnitPower
                    self.ne += 1
                # Defining the resources (b) for the constraints
                self.solver.set_row_bnds(\
                    str(self.connectionNetworkandEnergy[i, j][0]), 0,\
                    'fixed', 0, 0)
        
    # Objective function ENM

    def Objective_functionENM(self):
        """ This class method defines the objective function of the network and
        energy model in glpk """

        # Calculating the aggregated weights for the last nodes in the tree
        # TODO: explain the aggregated weights better
        
        WghtAgg = 0 + self.WeightNodes
        OFaux = np.ones(len(self.LongTemporalConnections), dtype=float)
        xp = 0
        for xn in range(self.TreeNodes):
            aux = self.LLNodesAfter[xn][0]
            if aux != 0:
                for xb in range(aux, self.LLNodesAfter[xn][1] + 1):
                    WghtAgg[xb] *= WghtAgg[xn]
            else:
                OFaux[xp] = WghtAgg[xn]
                xp += 1

        for i in self.LongTemporalConnections:
            for j in range(self.ShortTemporalConnections):
            # Cost for conventional generation    
                if self.NumberConvGen > 0: 
                    for k in range(self.NumberConvGen):
                        self.solver.set_obj_coef(\
                            str(self.thermalCG[i, j][0]),\
                            k, OFaux[i] * self.TotalHoursPerPeriod[j])
            # Cost for RES generation    
                if self.NumberRESGen > 0: 
                    for k in range(self.NumberRESGen):
                        self.solver.set_obj_coef(\
                            str(self.RESCG[i, j][0]),\
                            k, OFaux[i] * self.TotalHoursPerPeriod[j])
            # Cost for Hydroelectric generation    
                if self.NumberHydroGen > 0: 
                    for k in range(self.NumberHydroGen):
                        self.solver.set_obj_coef(\
                            str(self.HydroCG[i, j][0]),\
                            k, OFaux[i] * self.TotalHoursPerPeriod[j])
            # Operation cost of pumps
                if self.NumberPumps > 0:
                    for k in range(self.NumberPumps):
                        self.solver.set_obj_coef(\
                            str(self.pumpsvar[i, j][0]),\
                            k, -OFaux[i] * self.TotalHoursPerPeriod[j] \
                                * self.BaseUnitPower \
                                    * self.CostOperPumps[k])
            # Punitive cost for load curtailment
                if self.FlagProblem and self.FlagFeasibility:
                # Optimal Power Flow
                    for k in range(self.NumberContingencies + 1):
                        for ii in range(self.NumberNodesPS):
                            self.solver.set_obj_coef(\
                                str(self.LoadCurtailmentNode[i, j, k][0]),\
                                ii, OFaux[i] * self.TotalHoursPerPeriod[j] \
                                    * self.PenaltyCurtailment)
                        if self.NumberConvGen > 0:
                            for ii in range(self.NumberConvGen):
                                self.solver.set_obj_coef(\
                                    str(self.ThermalGenerationCurtailmentNode\
                                    [i, j, k][0]), ii, \
                                    OFaux[i] * self.TotalHoursPerPeriod[j] * \
                                    self.PenaltyCurtailment)
                        if self.NumberRESGen > 0:
                            for ii in range(self.NumberRESGen):
                                self.solver.set_obj_coef(\
                                    str(self.RESGenerationCurtailmentNode\
                                    [i, j, k][0]), ii, \
                                    OFaux[i] * self.TotalHoursPerPeriod[j] * \
                                    self.PenaltyCurtailment)
                        if self.NumberHydroGen > 0:
                            for ii in range(self.NumberHydroGen):
                                self.solver.set_obj_coef(\
                                    str(self.HydroGenerationCurtailmentNode\
                                    [i, j, k][0]), ii, \
                                    OFaux[i] * self.TotalHoursPerPeriod[j] * \
                                    self.PenaltyCurtailment)
                elif not self.FlagProblem and self.FlagFeasibility:
                # Economic Dispatch
                # TODO: Set a parameter penalty in pyeneN
                    self.solver.set_obj_coef(\
                        str(self.loadcurtailmentsystem[i, j][0]),\
                        0, OFaux[i] * self.TotalHoursPerPeriod[j] \
                            * self.PenaltyCurtailment)
        
    def GetObjectiveFunctionENM(self):
        return self.solver.get_obj_val()<|MERGE_RESOLUTION|>--- conflicted
+++ resolved
@@ -97,19 +97,12 @@
     def dnconstraintsEM(self):
         """ This class method determines the number of constraints """
         # Number of constrains in the energy balance
-<<<<<<< HEAD
         self.number_constraintsEM += (self.TreeNodes - 1) * self.NumberTrees
         self.number_constraintsEM += (self.TreeNodes - 1) * self.NumberTrees
         # TODO: create a case for uncertainty
         # if self.NumberNodesUnc != 0:
         #     self.number_constraintsEM += (self.NumberNodesUnc+1) \
         #         * self.NumberTrees
-=======
-        self.number_constraints += (self.LL['NosBal']+1) * self.size['Vectors']
-        self.number_constraints += (self.LL['NosAgg']+1) * self.size['Vectors']
-        if self.LL['NosUnc'] != 0:
-            self.number_constraints += (self.LL['NosUnc']+1) * self.size['Vectors']
->>>>>>> 8178c7ee
 
     def coeffmatrixEM(self):
         """ This class method contains the functions that allow building 
@@ -131,7 +124,6 @@
         #     self.AggregationStochastic()
         self.solver.load_matrix(self.ne, self.ia, self.ja, self.ar)
 
-<<<<<<< HEAD
     # Variables EM
 
     def PosvariablesEM(self):
@@ -241,12 +233,6 @@
         
         First, it is reserved space in memory to store the energy balance 
         constraints.
-=======
-    def Energybalance(self):
-        """ This class method writes the energy balance in glpk
-
-        First, it is reserved space in memory to store the energy balance constraints.
->>>>>>> 8178c7ee
         Second, the coefficients of the constraints are introduced
         in the matrix of coefficients (matrix A).
         Third, the bounds of the constraints are defined """
@@ -289,15 +275,9 @@
         # TODO: include it in pytest
         # for i in range(self.ne):
         #       print("%d %d %d" %(self.ia[i], self.ja[i], self.ar[i]))
-<<<<<<< HEAD
         # for vectors in range(self.NumberTrees):
         #     for nodes in range(1, self.TreeNodes):
         #         print("%f" %(self.IntakeTree[nodes, vectors] - self.OutputTree[nodes, vectors]))            
-=======
-        # for vectors in range(self.size['Vectors']):
-        #     for nodes in range(1, self.LL['NosBal']+1):
-        #         print("%f" %(self.Weight['In'][nodes, vectors] - self.Weight['Out'][nodes, vectors]))
->>>>>>> 8178c7ee
         # import sys
         # sys.exit('hasta aqui')
 
@@ -309,14 +289,6 @@
         in the matrix of coefficients (matrix A).
         Third, the bounds of the constraints are defined """
 
-<<<<<<< HEAD
-=======
-        # Reserving space in glpk for aggregation constraints
-        self.Agg_row_number = self.solver.add_rows('Agg', self.LL['NosAgg'] * \
-            self.size['Vectors'])   # Number of columns (constraints) in matrix A
-                                    # for aggregation
-        nep = self.ne # For verification, TODO remove in future versions
->>>>>>> 8178c7ee
         # Generating the matrix A for the aggregation contraints
         for vectors in range(self.NumberTrees):
             for nodes in range(1, self.TreeNodes):
@@ -360,15 +332,9 @@
         # TODO: include it in pytest
         # for i in range(self.ne):
         #       print("%d %d %d" %(self.ia[i], self.ja[i], self.ar[i]))
-<<<<<<< HEAD
         # for vectors in range(self.NumberTrees):
         #     for nodes in range(1, self.TreeNodes):
         #         print("%f" %(self.IntakeTree[nodes, vectors] - self.OutputTree[nodes, vectors]))            
-=======
-        # for vectors in range(self.size['Vectors']):
-        #     for nodes in range(1, self.LL['NosBal']+1):
-        #         print("%f" %(self.Weight['In'][nodes, vectors] - self.Weight['Out'][nodes, vectors]))
->>>>>>> 8178c7ee
         # import sys
         # sys.exit('hasta aqui')
 
@@ -384,16 +350,9 @@
         Third, the bounds of the constraints are defined """
 
         # Reserving space in glpk for aggregation constraints
-<<<<<<< HEAD
         self.Agg_Sto_row_number = self.solver.add_rows('AggStoch', (self.NumberTrees - 1) * \
             self.TreeNodes)   # Number of columns (constraints) in matrix A
                                     # for aggregation        
-=======
-        self.Agg_Sto_row_number = self.solver.add_rows('AggStoch', self.LL['NosAgg'] * \
-            self.size['Vectors'])   # Number of columns (constraints) in matrix A
-                                    # for aggregation
-        nep = self.ne
->>>>>>> 8178c7ee
         # Generating the matrix A for the aggregation contraints
         # TODO review this constraint
         for vectors in range(self.NumberTrees):
@@ -484,7 +443,6 @@
             "No value for the output of water/energy for all nodes"
         self.OutputTree = output_nodes
 
-<<<<<<< HEAD
     def SetWeightNodes(self, weight_nodes=None):
         assert weight_nodes is not None, \
             "No value for the weights of all nodes"
@@ -606,17 +564,6 @@
                             # analysis
         self.NumberLinesPS = obj.ENetwork.get_NoBra() # Number of transmission
                             # lines in the power system
-=======
-        # For verification
-        # TODO: include it in pytest
-        # for i in range(nep, self.ne):
-        #       print("%d %d %d" %(self.ia[i], self.ja[i], self.ar[i]))
-        # for vectors in range(self.size['Vectors']):
-        #     for nodes in range(1, self.LL['NosBal']+1):
-        #         print("%f" %(self.Weight['In'][nodes, vectors] - self.Weight['Out'][nodes, vectors]))
-        # import sys
-        # sys.exit('hasta aqui')
->>>>>>> 8178c7ee
 
         self.BaseUnitPower = obj.ENetwork.get_Base() # Base power for power
                             # system
@@ -781,16 +728,10 @@
             self.CostOperPumps = obj.pumps['Value'] # Operational 
                             # cost of pumps
 
-<<<<<<< HEAD
         if self.NumberStorageDevices > 0:
             self.EffStorage = obj.Storage['Efficiency'] # Efficiency 
                             # of storage elements
  
-=======
-
-        # m.vEIn = self.Weight['In']
-        # m.vEOut = self.Weight['Out']
->>>>>>> 8178c7ee
 
         self.TotalHoursPerPeriod = obj.scenarios['Weights'] # Number
                             # of hours per sub-period in a 24-hour period
