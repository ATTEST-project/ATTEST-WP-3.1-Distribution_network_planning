--- conflicted
+++ resolved
@@ -1119,33 +1119,22 @@
                 # Limits for the thermal generators
                 if self.NumberConvGen > 0:
                     for k in range(self.NumberConvGen):
-<<<<<<< HEAD
-                        if self.MinConvGen[k] != self.MaxConvGen[k]:
-=======
                         if self.ActiveConv[k] and self.MinConvGen[k] != \
                             self.MaxConvGen[k]:
->>>>>>> 3f706149
                             self.solver.set_col_bnds(\
                                 str(self.thermalgenerators[i, j][0]), k,\
                                 'bounded', self.MinConvGen[k],\
                                 self.MaxConvGen[k])
-<<<<<<< HEAD
-                        else:
-=======
                         elif self.ActiveConv[k] and self.MinConvGen[k] == \
                             self.MaxConvGen[k]:
->>>>>>> 3f706149
                             self.solver.set_col_bnds(\
                                 str(self.thermalgenerators[i, j][0]), k,\
                                 'fixed', self.MinConvGen[k],\
                                 self.MaxConvGen[k])
-<<<<<<< HEAD
-=======
                         else:
                             self.solver.set_col_bnds(\
                                 str(self.thermalgenerators[i, j][0]), k,\
                                 'fixed', 0, 0)
->>>>>>> 3f706149
                 # Limits for the RES generators
                 if self.NumberRESGen > 0:
                     for k in range(self.NumberRESGen):
