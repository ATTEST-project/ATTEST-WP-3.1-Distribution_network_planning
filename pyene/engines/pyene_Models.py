--- conflicted
+++ resolved
@@ -191,25 +191,6 @@
         """ This class method solve the optimisation problem """
         # TODO to be expanded with a general optimisation problem       
         # Creation of model instance
-<<<<<<< HEAD
-        self.solver = GLPKSolver(message_level='off')
-        # Definition of minimisation problem
-        self.solver.set_dir('max')
-        # Definition of the mathematical formulation
-        self.modeldefinitionEM()
-        ret = self.solver.simplex()
-        assert ret == 0, "GLPK could not solve the problem"
-
-        for i in range(self.NumberTrees):
-            print("vector %d:" %(i))
-            for j in range(self.TreeNodes):
-                 print("%f %f" %(self.solver.get_col_prim(str(\
-                     self.Partialstorage[i][0]), j), \
-                        self.solver.get_col_prim(str(self.Totalstorage[i][0]),\
-                        j)))
-
-
-=======
         if solver_name == "GLPK":
             self.solver_problem = "GLPK"
             self.solver = GLPKSolver(message_level='all')
@@ -224,7 +205,6 @@
         else:
             print("incorrect solver has been selected")
         
->>>>>>> 26409d0c
 
     def modeldefinitionEM(self):
         """ This class method build and solve the optimisation problem,
