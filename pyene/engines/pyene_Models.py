"""
Pyene Models provides a glpk implementation of different methods
for: 
1) Balancing multiple vectors at different time aggregation levels.
2) Optimal dispatch of diverse generation technologies without considering
the transmission system (Economic Dispatch)
3) Optimal dispatch of diverse generation technologies considering
the transmission system (Optimal Power Flow)

@author: Dr Jose Nicolas Melchor Gutierrez
"""

from ._glpk import GLPKSolver
import numpy as np
import sys
import math


class Energymodel():
    """ This class builds and solve the energy model using the gplk wrapper.

    The information of the pyeneClass is passed to this class,
    which provides the parameters for the model. Furthermore,
    the GLPKSolver class that contains the GLPK wrapper is imported """

    number_variablesEM = 0
    number_constraintsEM = 0

    def __init__(self, obj=None):
        """
        Parameters
        ----------
        obj : Energy object
            Information of the energy tree
        """
        # Storing data input - Parameters
        assert obj is not None   # If the object is empty then raise an error
        self.TreeNodes = obj.LL['NosBal'] + 1  # Number of nodes in the 
                                                # temporal tree
        self.NumberTrees = obj.size['Vectors'] # Number of temporal trees
                                                # to be solved
        self.LLEB = obj.p['LLTS1'] # Link list for the energy balance
        self.LLEA = obj.p['LLTS2'] # Link List for the energy aggregation
        self.IntakeTree = obj.Weight['In'] # Inputs at each node of the
                                            # temporal tree
        self.OutputTree = obj.Weight['Out']    # Outputs at each node of the
                                                # temporal tree
        self.WeightNodes = obj.p['WghtFull']   # Weight of node (number of
                                                # days, weeks, etc.)
        self.NumberNodesUnc = obj.LL['NosUnc'] # Number of nodes considered
                                # for uncertainty in the temporal tree
        self.LLNodesUnc = obj.p['LLTS3'] # Link List to connect the nodes
                                # with uncertainty in the temporal tree

    def optimisationEM(self):
        """ This class method solve the optimisation problem """
        # TODO to be expanded with a general optimisation problem       
        # Creation of model instance
        self.solver = GLPKSolver(message_level='off')       
        # Definition of minimisation problem
        self.solver.set_dir('max')
        # Definition of the mathematical formulation
        self.modeldefinitionEM()
        ret = self.solver.simplex()
        assert ret == 0

        for i in range(self.NumberTrees):
            print("vector %d:" %(i))
            for j in range(self.TreeNodes):
                 print("%f %f" %(self.solver.get_col_prim(str(\
                     self.Partialstorage[i][0]), j), \
                        self.solver.get_col_prim(str(self.Totalstorage[i][0]),\
                        j)))



    def modeldefinitionEM(self):
        """ This class method build and solve the optimisation problem,
         to be expanded with a general optimisation problem """
        # TODO: create functions such as posvariables and variables in a 
        # similar way than the network model
        self.dnvariablesEM()    # Function to determine de number 
                                # of variables
        self.dnconstraintsEM()  # Function to determine de number 
                                # of constraints

        # define matrix of coeficients (matrix A)
        self.variablesEM()
        self.coeffmatrixEM()
        self.Objective_functionEM()

    def dnvariablesEM(self):
        """ This class method determines the number of variables """
        self.number_variablesEM += (self.TreeNodes) * 4 \
            * self.NumberTrees

    def dnconstraintsEM(self):
        """ This class method determines the number of constraints """
        # Number of constrains in the energy balance
        self.number_constraintsEM += (self.TreeNodes - 1) * self.NumberTrees
        self.number_constraintsEM += (self.TreeNodes - 1) * self.NumberTrees
        # TODO: create a case for uncertainty
        # if self.NumberNodesUnc != 0:
        #     self.number_constraintsEM += (self.NumberNodesUnc+1) \
        #         * self.NumberTrees

    def coeffmatrixEM(self):
        """ This class method contains the functions that allow building 
        the coefficient matrix (matrix A) for the simplex method """
        # The coefficient matrix is stored in CSR format (sparse matrix) to be
        # later added to glpk
        self.ia = np.empty(self.number_constraintsEM*self.number_variablesEM\
            , dtype=int) # Position in rows
        self.ja = np.empty(self.number_constraintsEM*self.number_variablesEM\
            , dtype=int) # Position in columns
        self.ar = np.empty(self.number_constraintsEM*self.number_variablesEM\
            , dtype=int) # Value
        self.ne = 0 # Number of non-zero coefficients in matrix A

        self.constraintsEM()
        self.Energybalance()
        self.Aggregation()
        # if self.NumberNodesUnc != 0:
        #     self.AggregationStochastic()
        self.solver.load_matrix(self.ne, self.ia, self.ja, self.ar)

    # Variables EM

    def PosvariablesEM(self):
        """ This class method creates the vector that stores the positions of 
        variables for the energy problem """

        self.Partialstorage = np.empty(self.NumberTrees, \
            dtype=[('napos', 'U80'), ('nupos', 'i4')]) # Start position 
            # of variables in matrix A (rows) for partial storage of 
            # energy or water in the tree for each vector

        self.Totalstorage = np.empty(self.NumberTrees, \
            dtype=[('napos', 'U80'), ('nupos', 'i4')]) # Start position 
            # of variables in matrix A (rows) for total storage of 
            # energy or water in the tree for each vector
        
        self.InputsTree = np.empty(self.NumberTrees, \
            dtype=[('napos', 'U80'), ('nupos', 'i4')]) # Start position 
            # of variables in matrix A (rows) for inputs of 
            # energy or water in the tree for each vector

        self.OutputsTree = np.empty(self.NumberTrees, \
            dtype=[('napos', 'U80'), ('nupos', 'i4')]) # Start position 
            # of variables in matrix A (rows) for inputs of 
            # energy or water in the tree for each vector

    def variablesEM(self):
        """ This class method defines the variables and their limits for the
        economic dispatch problem """
        self.PosvariablesEM()
        # Reserving space in glpk for energy model variables
        for i in range(self.NumberTrees):
            # Variables for storage of energy or water
            self.Partialstorage[i] = ('PartialStorage'+str(i),\
                self.solver.add_cols('PartialStorage'+str(i),\
                (self.TreeNodes)))
        for i in range(self.NumberTrees):
            # Variables for storage of energy or water
            self.Totalstorage[i] = ('TotalStorage'+str(i),\
                self.solver.add_cols('TotalStorage'+str(i),\
                (self.TreeNodes)))
        for i in range(self.NumberTrees):
            # Variables for storage of energy or water
            self.InputsTree[i] = ('InputsTree'+str(i),\
                self.solver.add_cols('InputsTree'+str(i),\
                (self.TreeNodes)))
        for i in range(self.NumberTrees):
            # Variables for storage of energy or water
            self.OutputsTree[i] = ('OutputsTree'+str(i),\
                self.solver.add_cols('OutputsTree'+str(i),\
                (self.TreeNodes)))
        

        # Defining the limits of the variables
        for i in range(self.NumberTrees):
            # Limits for initial nodes of the tree for storage of 
            # energy or water
            self.solver.set_col_bnds(\
                str(self.Partialstorage[i][0]), 0, 'fixed', 0.0, 0.0)
            self.solver.set_col_bnds(\
                str(self.Totalstorage[i][0]), 0, 'fixed', 0.0, 0.0)
            for j in range(self.TreeNodes):
                self.solver.set_col_bnds(\
                    str(self.InputsTree[i][0]), j, 'fixed', \
                        self.IntakeTree[j, i], self.IntakeTree[j, i])
                self.solver.set_col_bnds(\
                    str(self.OutputsTree[i][0]), j, 'fixed', \
                        self.OutputTree[j, i], self.OutputTree[j, i])

    # Constraints EM
    
    def posconstraintsEM(self):
        """ This class method creates the vectors that store the positions of 
        contraints for the energy problem """
        # Creating the matrices to store the position of constraints in
        # matrix A
        self.treebalance = np.empty(self.NumberTrees, \
            dtype=[('napos', 'U80'), ('nupos', 'i4')]) # Start position 
                    # of the tree balance constraints (rows) 
                    # for vector
        self.treeaggregation = np.empty(self.NumberTrees, \
            dtype=[('napos', 'U80'), ('nupos', 'i4')]) # Start position 
                    # of the tree aggregation constraints (rows) 
                    # for vector
        
    def constraintsEM(self):
        """ This class method reserves the space in glpk for the constraints of
        the energy problem """

        self.posconstraintsEM()

        for i in range(self.NumberTrees):
            self.treebalance[i] = ('TB'+str(i), \
                self.solver.add_rows('TB'+str(i), \
                    (self.TreeNodes - 1)))  # Number of 
                    # rows (constraints) in matrix A for the three balance
                    # for each vector
        for i in range(self.NumberTrees):
            self.treeaggregation[i] = ('TA'+str(i), \
                self.solver.add_rows('TA'+str(i), \
                    (self.TreeNodes - 1)))  # Number of 
                    # rows (constraints) in matrix A for the three aggregation
                    # for each vector
                
    def Energybalance(self):
        """ This class method writes the energy balance in glpk
        
        First, it is reserved space in memory to store the energy balance 
        constraints.
        Second, the coefficients of the constraints are introduced
        in the matrix of coefficients (matrix A).
        Third, the bounds of the constraints are defined """
        # Generating the matrix A for the energy contraints
        for vectors in range(self.NumberTrees):
            for nodes in range(1, self.TreeNodes):
                # Storing the Vin variables
                self.ia[self.ne] = self.treebalance[vectors][1] + nodes - 1
                self.ja[self.ne] = self.Partialstorage[vectors][1] + nodes
                self.ar[self.ne] = 1
                # Storing the Vout variables
                self.ne += 1
                self.ia[self.ne] = self.treebalance[vectors][1] + nodes - 1
                self.ar[self.ne] = -1
                if(self.LLEB[nodes, 1] == 0):
                    self.ja[self.ne] = self.Partialstorage[vectors][1] + \
                            self.LLEB[nodes, 0]
                elif(self.LLEB[nodes, 1] == 1):
                    self.ja[self.ne] = self.Totalstorage[vectors][1] + \
                            self.LLEB[nodes, 0]
                # Storing the Inputs            
                self.ne += 1
                self.ia[self.ne] = self.treebalance[vectors][1] + nodes - 1
                self.ja[self.ne] = self.InputsTree[vectors][1] + nodes
                self.ar[self.ne] = -1
                # Storing the Outputs            
                self.ne += 1
                self.ia[self.ne] = self.treebalance[vectors][1] + nodes - 1
                self.ja[self.ne] = self.OutputsTree[vectors][1] + nodes
                self.ar[self.ne] = 1
                self.ne += 1

        # Defining the limits for the energy constraints
        for vectors in range(self.NumberTrees):
            for nodes in range(1, self.TreeNodes):
                self.solver.set_row_bnds(str(self.treebalance[vectors][0]), \
                    nodes - 1, 'fixed', 0, 0)

        # For verification
        # TODO: include it in pytest
        # for i in range(self.ne):
        #       print("%d %d %d" %(self.ia[i], self.ja[i], self.ar[i]))
        # for vectors in range(self.NumberTrees):
        #     for nodes in range(1, self.TreeNodes):
        #         print("%f" %(self.IntakeTree[nodes, vectors] - self.OutputTree[nodes, vectors]))            
        # import sys
        # sys.exit('hasta aqui')

    def Aggregation(self):
        """ This class method writes the aggregation constraints in glpk
        
        First, it is reserved space in memory to store the aggregation constraints.
        Second, the coefficients of the constraints are introduced
        in the matrix of coefficients (matrix A).
        Third, the bounds of the constraints are defined """

        # Generating the matrix A for the aggregation contraints
        for vectors in range(self.NumberTrees):
            for nodes in range(1, self.TreeNodes):
                # Storing the Vout variables
                self.ia[self.ne] = self.treeaggregation[vectors][1] + nodes - 1
                self.ja[self.ne] = self.Totalstorage[vectors][1] + nodes
                self.ar[self.ne] = 1
                # Storing Vin or Vout variables
                self.ne += 1
                self.ia[self.ne] = self.treeaggregation[vectors][1] + nodes - 1
                self.ar[self.ne] = -self.WeightNodes[self.LLEA\
                    [nodes, 0]]
                if(self.LLEA[nodes, 2] == 0):
                    self.ja[self.ne] = self.Partialstorage[vectors][1]\
                        + self.LLEA[nodes, 1]
                elif(self.LLEA[nodes, 2] == 1):
                    self.ja[self.ne] = self.Totalstorage[vectors][1]\
                        + self.LLEA[nodes, 1]
                # Storing Vin or Vout variables
                if(1 - self.WeightNodes[self.LLEA[nodes, 0]] != 0):
                    self.ne += 1
                    self.ia[self.ne] = self.treeaggregation[vectors][1]\
                        + nodes - 1
                    self.ar[self.ne] = -(1 - self.WeightNodes\
                        [self.LLEA[nodes, 0]])
                    if(self.LLEB[self.LLEA[nodes, 0], 1] == 0):
                        self.ja[self.ne] = self.Partialstorage[vectors][1] + \
                            self.LLEB[self.LLEA[nodes, 0], 0]
                    elif(self.LLEB[self.LLEA[nodes, 0], 1] == 1):
                        self.ja[self.ne] = self.Totalstorage[vectors][1] \
                            + self.LLEB[self.LLEA[nodes, 0], 0]
                self.ne += 1

        # Defining the limits for the aggregation constraints
        for vectors in range(self.NumberTrees):
            for nodes in range(1, self.TreeNodes):
                self.solver.set_row_bnds(str(self.treeaggregation[vectors][0]), \
                    nodes - 1, 'fixed', 0.0, 0.0)

        # For verification
        # TODO: include it in pytest
        # for i in range(self.ne):
        #       print("%d %d %d" %(self.ia[i], self.ja[i], self.ar[i]))
        # for vectors in range(self.NumberTrees):
        #     for nodes in range(1, self.TreeNodes):
        #         print("%f" %(self.IntakeTree[nodes, vectors] - self.OutputTree[nodes, vectors]))            
        # import sys
        # sys.exit('hasta aqui')


    # TODO: Modify Stochastic Aggregation constraint with new positions of 
    # variables and constraints
    def AggregationStochastic(self):
        """ This class method writes the aggregation constraints for stochastic scenarios in glpk
        
        First, it is reserved space in memory to store the aggregation constraints.
        Second, the coefficients of the constraints are introduced
        in the matrix of coefficients (matrix A).
        Third, the bounds of the constraints are defined """

        # Reserving space in glpk for aggregation constraints
        self.Agg_Sto_row_number = self.solver.add_rows('AggStoch', (self.NumberTrees - 1) * \
            self.TreeNodes)   # Number of columns (constraints) in matrix A
                                    # for aggregation        
        # Generating the matrix A for the aggregation contraints
        # TODO review this constraint
        for vectors in range(self.NumberTrees):
            for nodes in range(2, self.NumberNodesUnc+2): # TODO, does it start from position 2??
                # Storing the first variable of each constraint
                self.ia[self.ne] = self.Agg_Sto_row_number + (vectors * \
                    (self.TreeNodes - 1)) + nodes - 2
                self.ja[self.ne] = (vectors * \
                    (self.TreeNodes)) + \
                    (self.NumberTrees * (self.TreeNodes)) + \
                    self.LLNodesUnc[nodes - 1, 0] + 1
                self.ar[self.ne] = 1
                # Storing the second variable of each constraint
                if(1-self.WeightNodes[self.LLNodesUnc[nodes - 1, 0]] != 0):
                    self.ne += 1
                    self.ia[self.ne] = self.Agg_Sto_row_number + (vectors * \
                        (self.TreeNodes - 1)) + nodes - 2
                    self.ar[self.ne] = -(1-self.WeightNodes[self.LLNodesUnc[nodes - 1, 0]])
                    if(self.LLEB[self.LLNodesUnc[nodes - 1, 0], 1] == 0):
                        self.ja[self.ne] = (vectors * \
                            (self.TreeNodes)) + \
                            self.LLEB[self.LLNodesUnc[nodes - 1, 0], 0] + 1
                    elif(self.LLEB[self.LLNodesUnc[nodes - 1, 0], 1] == 1):
                        self.ja[self.ne] = (vectors * \
                            (self.TreeNodes)) + (self.NumberTrees * \
                            (self.TreeNodes)) + self.LLEB[self.LLNodesUnc[nodes - 1, 0], 0] + 1
                # Storing the third variable
                self.ne += 1
                self.ia[self.ne] = self.Agg_Sto_row_number + (vectors * \
                    (self.TreeNodes - 1)) + nodes - 2
                self.ar[self.ne] = -(\
                    self.WeightNodes[self.LLNodesUnc[nodes - 1, 0]] * \
                    -self.LLNodesUnc[nodes - 1, 2])
                self.ja[self.ne] = (vectors * \
                    (self.TreeNodes)) + self.LLNodesUnc[nodes - 1, 0] + 1
                # Storing variables in the summation
                for aux1 in range(self.LLNodesUnc[nodes - 1, 2] + 1):
                    self.ne += 1
                    self.ia[self.ne] = self.Agg_Sto_row_number + (vectors * \
                        (self.TreeNodes - 1)) + nodes - 2
                    self.ar[self.ne] = -(self.WeightNodes[self.LLNodesUnc[nodes - 1, 0]] * \
                        -self.LLNodesUnc[nodes - 1, 2])
                    self.ja[self.ne] = (vectors * \
                            (self.TreeNodes)) + (self.NumberTrees * \
                            (self.TreeNodes)) + self.LLNodesUnc[nodes, 1] + aux1 + 1
                self.ne += 1

                    

        # Defining the limits for the aggregation constraints
        for vectors in range(self.NumberTrees):
            for nodes in range(1, self.NumberNodesUnc+1):
                self.solver.set_row_bnds('AggStoch', (vectors *  \
                    (self.TreeNodes - 1)) + nodes - 1, 'fixed', \
                    0.0, 0.0)

    # Objective function EM

    def Objective_functionEM(self):
        """ This class method defines the cost coefficients for the
         objective function in glpk
         
        A dummy objective function is created for the problem """

        self.solver.set_obj_coef(str(self.Partialstorage[0][0]), 1, 2)
        self.solver.set_obj_coef(str(self.Partialstorage[0][0]), 2, -1)
        self.solver.set_obj_coef(str(self.Totalstorage[1][0]), 2, -1)

    # Data inputs of Energy model

    def SetTreeNodes(self, number_nodes=None):
        assert number_nodes is not None, \
            "No value for the number of nodes per tree" 
        self.TreeNodes = number_nodes + 1
    
    def SetNumberTrees(self, number_trees=None):
        assert number_trees is not None, \
            "No value for the number of trees to be optimised" 
        self.NumberTrees = number_trees

    def SetIntakeTree(self, intake_nodes=None):
        assert intake_nodes is not None, \
            "No value for the intake of water/energy for all nodes"
        self.IntakeTree = intake_nodes

    def SetOutputTree(self, output_nodes=None):
        assert output_nodes is not None, \
            "No value for the output of water/energy for all nodes"
        self.OutputTree = output_nodes

    def SetWeightNodes(self, weight_nodes=None):
        assert weight_nodes is not None, \
            "No value for the weights of all nodes"
        self.WeightNodes = weight_nodes

    def SetNumberNodesUnc(self, number_nodes_unc=None):
        assert number_nodes_unc is not None, \
            "No value for the number of nodes for uncertainty analysis"
        self.NumberNodesUnc = number_nodes_unc
    
    def SetLLNodesUnc(self, LL_nodes_unc=None):
        assert LL_nodes_unc is not None, \
            "No value for the number of nodes for uncertainty analysis"
        self.LLNodesUnc = LL_nodes_unc

    # TODO: Redefine link list

    def SetLLEB(self, LLEB_connections=None):
        assert LLEB_connections is None, \
            "No value for the link list of the energy balance constraint"
        self.LLEB = LLEB_connections

    def SetLLEA(self, LLEA_connections=None):
        assert LLEA_connections is None, \
            "No value for the link list of the energy aggregation constraint"
        self.LLEB = LLEA_connections

    # Data outputs of Energy model

    def GetPartialStorage(self):
        PartialStorageSolution = \
            np.empty((self.NumberTrees, self.TreeNodes))
        for i in range(self.NumberTrees):
            for j in range(self.TreeNodes):
                PartialStorageSolution[i, j] = \
                    self.solver.get_col_prim(str(\
                    self.Partialstorage[i][0]), j)
        return PartialStorageSolution
    
    def GetTotalStorage(self):
        TotalStorageSolution = \
            np.empty((self.NumberTrees, self.TreeNodes))
        for i in range(self.NumberTrees):
            for j in range(self.TreeNodes):
                TotalStorageSolution[i, j] = \
                    self.solver.get_col_prim(str(\
                    self.Totalstorage[i][0]), j)
        return TotalStorageSolution

    def GetInputsTree(self):
        InputsTreeSolution = \
            np.empty((self.NumberTrees, self.TreeNodes))
        for i in range(self.NumberTrees):
            for j in range(self.TreeNodes):
                InputsTreeSolution[i, j] = \
                    self.solver.get_col_prim(str(\
                    self.InputsTree[i][0]), j)
        return InputsTreeSolution

    def GetOutputsTree(self):
        OutputsTreeSolution = \
            np.empty((self.NumberTrees, self.TreeNodes))
        for i in range(self.NumberTrees):
            for j in range(self.TreeNodes):
                OutputsTreeSolution[i, j] = \
                    self.solver.get_col_prim(str(\
                    self.OutputsTree[i][0]), j)
        return OutputsTreeSolution
    
    def GetEnergybalanceDual(self):
        EnergybalanceDualSolution = \
            np.empty((self.NumberTrees, self.TreeNodes))
        for i in range(self.NumberTrees):
            EnergybalanceDualSolution[i, 0] = 0
            for j in range(1, self.TreeNodes):
                EnergybalanceDualSolution[i, j] = \
                    self.solver.get_row_dual(str(\
                    self.treebalance[i][0]), j - 1)
        return EnergybalanceDualSolution


class Networkmodel():
    """ This class builds and solve the network model(NM) using the gplk wrapper.

    The information of the pyeneClass is passed to this class,
    which provides the parameters for the model. Furthermore,
    the GLPKSolver class that contains the GLPK wrapper is imported """

    def __init__(self, obj=None):
        """
        Parameters
        ----------
        obj : Network object
            Information of the power system
        """

        # Storing data input - Parameters
        assert obj is not None  # If the object is empty then raise an error
        self.LongTemporalConnections = obj.connections['set'] # Temporal
                            # interconnection of different instances of
                            # network problems (last nodes of the temporal
                            # tree)
        self.ShortTemporalConnections = obj.settings['NoTime'] # Number
                            # of sub-periods in a 24h period

        self.NumberConvGen = len(obj.Gen.Conv) # Number of conventional
                            # generators
        self.NumberRESGen = len(obj.Gen.RES) # Number of RES generators
        self.NumberHydroGen = len(obj.Gen.Hydro) # Number of Hydro generators
        self.NumberPumps = obj.pumps['Number'] # Number of Pumps
        self.NumberStorageDevices = obj.Storage['Number'] # Number of storage
                            # devices in the system
        self.NumberDemScenarios = obj.scenarios['NoDem'] # Number of
                            # demand scenarios
        self.NumberNodesPS = obj.ENetwork.get_NoBus() # Number of nodes
                            # in the power system
        self.NumberContingencies = len(obj.settings['Security']) # Number
                            # of devices analysed in the N-1 contingency
                            # analysis
        self.NumberLinesPS = obj.ENetwork.get_NoBra() # Number of transmission
                            # lines in the power system

        self.BaseUnitPower = obj.ENetwork.get_Base() # Base power for power
                            # system
        
        self.PercentageLosses = obj.settings['Loss'] # Percentage of losses
                            # that is considered in the formulation

        self.LossesFlag = obj.settings['Losses'] # Flag to indicate if the 
                            # losses are included in the mathematical
                            # formulation
        
        self.FlagProblem = obj.settings['Flag'] # Flag that indicates
                            # if the problem to solve is the economic
                            # dispatch or the optimal power flow
        
        self.FlagFeasibility = obj.settings['Feasibility'] # Flag that 
                            # indicates if the problem should include
                            # load curtailment variables

        if self.LossesFlag:
            self.NumberPiecesTLLosses = obj.Number_LossCon # Number 
                            # of pieces
                            # in the piecewise linearisation of the
                            # transmission line losses
        
        # TODO: Generalise inputs as a list of values
        if self.NumberConvGen > 0:
            self.ActiveConv = np.ones(self.NumberConvGen, dtype=bool)
            self.PWConvGen = np.empty((self.NumberConvGen), dtype=np.int_) # Number of pieces of
                                # the piecewise linearisation of the conventional 
                                # generation cost
            for i in range(self.NumberConvGen):
                self.PWConvGen[i] = obj.Gen.Conv[i].get_NoPieces()
            self.MinConvGen = np.empty(self.NumberConvGen) # Minimum generation
                                # limit for conventional generators
            for i in range(self.NumberConvGen):
                self.MinConvGen[i] = obj.Gen.Conv[i].get_Min()
            self.MaxConvGen = np.empty(self.NumberConvGen) # Maximum generation
                                # limit for conventional generators
            for i in range(self.NumberConvGen):
                self.MaxConvGen[i] = obj.Gen.Conv[i].get_Max()
            #TODO: Generalise for N number of pieces per generator
            self.ACoeffPWConvGen = np.empty((self.NumberConvGen,\
                self.PWConvGen[0])) # Coefficient A of the piece Ax + b for
                                    # conventional generation
            for i in range(self.NumberConvGen):
                for j in range(self.PWConvGen[i]):
                    self.ACoeffPWConvGen[i, j] = \
                        obj.Gen.Conv[i].cost['LCost'][j][0]
            self.BCoeffPWConvGen = np.empty((self.NumberConvGen,\
                self.PWConvGen[0])) # Coefficient b of the piece Ax + b for
                                    # conventional generation
            for i in range(self.NumberConvGen):
                for j in range(self.PWConvGen[i]):
                    self.BCoeffPWConvGen[i, j] = \
                        obj.Gen.Conv[i].cost['LCost'][j][1]
            self.RampConvGen = np.empty(self.NumberConvGen) # On/Off ramps
                                    # for conventional generators
            for i in range(self.NumberConvGen):
                self.RampConvGen[i] = obj.Gen.Conv[i].data['Ramp']
            self.OriginalNumberConvGen = \
                np.empty((self.NumberConvGen)) # Original numeration of 
                                # the conventional generators in the 
                                # power system
            for i in range(self.NumberConvGen):
                self.OriginalNumberConvGen[i] = \
                    obj.Gen.Conv[i].get_Bus()


        if self.NumberRESGen > 0:
            self.PWRESGen = np.empty((self.NumberRESGen), dtype=np.int_) # Number of pieces of
                                # the piecewise linearisation of the RES 
                                # generation cost
            for i in range(self.NumberRESGen):
                self.PWRESGen[i] = obj.Gen.RES[i].get_NoPieces()
            self.MinRESGen = np.empty(self.NumberRESGen) # Minimum generation
                                # limit for RES generators
            for i in range(self.NumberRESGen):
                self.MinRESGen[i] = obj.Gen.RES[i].get_Min()
            self.MaxRESGen = np.empty(self.NumberRESGen) # Minimum generation
                                # limit for RES generators
            for i in range(self.NumberRESGen):
                self.MaxRESGen[i] = obj.RES['Max'][i]
            self.RESScenarios = np.empty((len(self.LongTemporalConnections), \
            self.ShortTemporalConnections, self.NumberConvGen)) 
                                # Scenarios of generation for RES for different
                                # time periods
            for i in self.LongTemporalConnections:
                for j in range(self.ShortTemporalConnections):
                    for k in range(self.NumberRESGen):
                        self.RESScenarios[i, j, k] = obj.scenarios['RES']\
                                    [obj.resScenario[k][i]+j]
            #TODO: Generalise for N number of pieces per generator
            self.ACoeffPWRESGen = np.empty((self.NumberRESGen,\
                self.PWRESGen[0]))  # Coefficient A of the piece Ax + b for
                                    # RES generation
            for i in range(self.NumberRESGen):
                for j in range(self.PWRESGen[i]):
                    self.ACoeffPWRESGen[i, j] = \
                        obj.Gen.RES[i].cost['LCost'][j][0]
            self.BCoeffPWRESGen = np.empty((self.NumberRESGen,\
                self.PWRESGen[0]))  # Coefficient b of the piece Ax + b for
                                    # RES generation
            for i in range(self.NumberRESGen):
                for j in range(self.PWRESGen[i]):
                    self.BCoeffPWRESGen[i, j] = \
                        obj.Gen.RES[i].cost['LCost'][j][1]
            self.OriginalNumberRESGen = \
                np.empty((self.NumberRESGen)) # Original numeration of 
                                # the RES generators in the 
                                # power system
            for i in range(self.NumberRESGen):
                self.OriginalNumberRESGen[i] = \
                    obj.Gen.RES[i].get_Bus()
        
        if self.NumberHydroGen > 0:
            self.PWHydroGen = np.empty((self.NumberHydroGen), dtype=np.int_) # Number of pieces of
                                # the piecewise linearisation of the Hydro 
                                # generation cost
            for i in range(self.NumberHydroGen):
                self.PWHydroGen[i] = obj.Gen.Hydro[i].get_NoPieces()
            self.MinHydroGen = np.empty(self.NumberHydroGen) # Minimum generation
                                # limit for hydro generators
            for i in range(self.NumberHydroGen):
                self.MinHydroGen[i] = obj.Gen.Hydro[i].get_Min()
            self.MaxHydroGen = np.empty(self.NumberHydroGen) # Minimum generation
                                # limit for hydro generators
            for i in range(self.NumberHydroGen):
                self.MaxHydroGen[i] = obj.Gen.Hydro[i].get_Max()

            #TODO: Generalise for N number of pieces per generator
            self.ACoeffPWHydroGen = np.empty((self.NumberHydroGen,\
                self.PWHydroGen[0]))  # Coefficient A of the piece Ax + b for
                                    # RES generation
            for i in range(self.NumberHydroGen):
                for j in range(self.PWHydroGen[i]):
                    self.ACoeffPWHydroGen[i, j] = \
                        obj.Gen.Hydro[i].cost['LCost'][j][0]
            self.BCoeffPWHydroGen = np.empty((self.NumberHydroGen,\
                self.PWHydroGen[0]))  # Coefficient b of the piece Ax + b for
                                    # RES generation
            for i in range(self.NumberHydroGen):
                for j in range(self.PWHydroGen[i]):
                    self.BCoeffPWHydroGen[i, j] = \
                        obj.Gen.Hydro[i].cost['LCost'][j][1]
            self.RampHydroGen = np.empty(self.NumberHydroGen) # On/Off ramps
                                    # for hydro generators
            for i in range(self.NumberHydroGen):
                self.RampHydroGen[i] = obj.Gen.Hydro[i].data['Ramp']
            self.OriginalNumberHydroGen = \
                np.empty((self.NumberHydroGen)) # Original numeration of 
                                # the Hydro generators in the 
                                # power system
            for i in range(self.NumberHydroGen):
                self.OriginalNumberHydroGen[i] = \
                    obj.Gen.Hydro[i].get_Bus()

        if self.NumberPumps > 0:
            self.MaxPowerPumps = np.empty(self.NumberPumps) # Maximum 
                            # power capacity of pumps
            for i in range(self.NumberPumps):
                self.MaxPowerPumps[i] = obj.pumps['Max'][i]/self.BaseUnitPower
            self.CostOperPumps = obj.pumps['Value'] # Operational 
                            # cost of pumps

        if self.NumberStorageDevices > 0:
            self.EffStorage = obj.Storage['Efficiency'] # Efficiency 
                            # of storage elements
 

        self.TotalHoursPerPeriod = obj.scenarios['Weights'] # Number
                            # of hours per sub-period in a 24-hour period


        if self.NumberDemScenarios == 0:
            self.MultScenariosDemand = np.empty(\
                (len(self.LongTemporalConnections),\
                self.NumberNodesPS))  # Multiplier to adjust the demand
                            # on each node for each temporal representative
                            # day
            for i in self.LongTemporalConnections:
                for j in range(self.NumberNodesPS):
                    self.MultScenariosDemand[i, j] = \
                        obj.scenarios['Demand'][obj.busScenario[j][i]]
        else:
            self.MultScenariosDemand = np.empty(\
                (len(self.LongTemporalConnections),\
                self.ShortTemporalConnections,\
                self.NumberNodesPS))  # Multiplier to adjust the demand
                            # on each node for each temporal representative
                            # day and for each sub-period in the 24h period
            for i in self.LongTemporalConnections:
                for j in range(self.ShortTemporalConnections):
                    for k in range(self.NumberNodesPS):
                        self.MultScenariosDemand[i, j, k] = \
                            obj.scenarios['Demand']\
                                [j+obj.busScenario[k][i]]
        
        if self.FlagProblem:
            self.ActiveBranches = np.empty(\
                    ((self.NumberContingencies + 1),\
                    self.NumberLinesPS))    # Flag to indicate if the 
                                # transmission line or transformer is active 
                                # on each contingency
            for i in range(self.NumberContingencies + 1):
                for j in range(self.NumberLinesPS):
                    self.ActiveBranches[i, j] = \
                        obj.ENetwork.Branch[j].is_active(i)
            self.PowerRateLimitTL = np.empty((self.NumberLinesPS)) # Thermal
                                # limit of power transmission lines and 
                                # transformers
            for i in range(self.NumberLinesPS):
                self.PowerRateLimitTL[i] = \
                    obj.ENetwork.Branch[i].get_Rate()
            self.OriginalNumberBranchFrom = \
                np.empty((self.NumberLinesPS)) # Original numeration of 
                                    # the transmission lines and transformers
                                    # in the power system in the from end
            for i in range(self.NumberLinesPS):
                self.OriginalNumberBranchFrom[i] = \
                    obj.ENetwork.Branch[i].get_BusF()
            self.OriginalNumberBranchTo = \
                np.empty((self.NumberLinesPS)) # Original numeration of 
                                    # the transmission lines and transformers
                                    # in the power system in the to end
            for i in range(self.NumberLinesPS):
                self.OriginalNumberBranchTo[i] = \
                    obj.ENetwork.Branch[i].get_BusT()

            self.PosNumberBranchFrom = \
                np.empty((self.NumberLinesPS)) # Position of the from end of
                                    # the transmission lines and transformers
                                    # in the vector that stores the node data.
                                    # The position start from zero in the node
                                    # data
            for i in range(self.NumberLinesPS):
                self.PosNumberBranchFrom[i] = \
                    obj.ENetwork.Branch[i].get_PosF()
            self.PosNumberBranchTo = \
                np.empty((self.NumberLinesPS)) # Position of the to end of
                                    # the transmission lines and transformers
                                    # in the vector that stores the node data.
                                    # The position start from zero in the node
                                    # data
            for i in range(self.NumberLinesPS):
                self.PosNumberBranchTo[i] = \
                    obj.ENetwork.Branch[i].get_PosT()
            self.ReactanceBranch = \
                np.empty((self.NumberLinesPS)) # Reactance of the transmission 
                                    # lines and transformers
            for i in range(self.NumberLinesPS):
                self.ReactanceBranch[i] = \
                    obj.ENetwork.Branch[i].get_X()
            self.ResistanceBranch = \
                np.empty((self.NumberLinesPS)) # Resistance of the transmission 
                                    # lines and transformers
            for i in range(self.NumberLinesPS):
                self.ResistanceBranch[i] = \
                    obj.ENetwork.Branch[i].get_R()
            
            self.NontechnicalLosses = \
                np.empty((self.NumberLinesPS)) # Non-technical losses of the 
                                    # transmission lines and transformers
            for i in range(self.NumberLinesPS):
                self.NontechnicalLosses[i] = \
                    obj.ENetwork.Branch[i].getLoss()/self.BaseUnitPower

            if self.LossesFlag:
                self.ACoeffPWBranchLosses = \
                    np.empty((self.NumberPiecesTLLosses)) # Coefficient A of the 
                                        # piece Ax + b for the piecewise 
                                        # linearisation of the nonlinear branch
                                        # Losses
                for i in range(self.NumberPiecesTLLosses):
                    self.ACoeffPWBranchLosses[i] = \
                        obj.ENetwork.loss['A'][i]
                self.BCoeffPWBranchLosses = \
                    np.empty((self.NumberPiecesTLLosses)) # Coefficient A of the 
                                        # piece Ax + b for the piecewise 
                                        # linearisation of the nonlinear branch
                                        # Losses
                for i in range(self.NumberPiecesTLLosses):
                    self.BCoeffPWBranchLosses[i] = \
                        obj.ENetwork.loss['B'][i]
        
        self.PowerDemandNode = np.empty((self.NumberNodesPS)) # Active
                            # Power demand at each node
        for i in range(self.NumberNodesPS):
            self.PowerDemandNode[i] = \
                obj.busData[i]        
        self.TypeNode = np.empty((self.NumberNodesPS)) # Type
                            # of node
        for i in range(self.NumberNodesPS):
            self.TypeNode[i] = \
                obj.ENetwork.Bus[i].get_Type()        
        self.OriginalNumberNodes = \
                np.empty((self.NumberNodesPS)) # Original numeration of 
                                # the nodes in the power system
        for i in range(self.NumberNodesPS):
            self.OriginalNumberNodes[i] = \
                obj.ENetwork.Bus[i].get_Number()


    def optimisationNM(self):
        """ This class method solve the optimisation problem """
        # Creation of model instance
        self.solver = GLPKSolver(message_level='off', \
            simplex_method='dualprimal')      
        # Definition of minimisation problem
        self.solver.set_dir('min')
        # Definition of the mathematical formulation
        if self.FlagProblem:
            self.OptimalPowerFlowModel()
        else:
            self.EconomicDispatchModel()
        ret = self.solver.simplex()
        assert ret == 0


        # for i in self.LongTemporalConnections:
        #     print('Case %d :' %(i))
        #     print('')
        #     print('Generation:')
        #     for k in range(self.NumberConvGen):
        #         for j in range(self.ShortTemporalConnections):
        #             print("%f" %(self.solver.get_col_prim(\
        #                 str(self.thermalgenerators[i, j][0]), k) * \
        #                     self.BaseUnitPower), end = ' ')
        #         print('')
        #     for k in range(self.NumberRESGen):
        #         for j in range(self.ShortTemporalConnections):                
        #             print("%f" %(self.solver.get_col_prim(\
        #                 str(self.RESgenerators[i, j][0]), k) * \
        #                     self.BaseUnitPower), end = ' ')
        #         print('')
        #     for k in range(self.NumberHydroGen):
        #         for j in range(self.ShortTemporalConnections):
        #             print("%f" %(self.solver.get_col_prim(\
        #                 str(self.Hydrogenerators[i, j][0]), k) * \
        #                     self.BaseUnitPower), end = ' ')
        #         print('')
        #     print('')
        #     if self.NumberPumps > 0:
        #         print('Pumps:')
        #         for k in range(self.NumberPumps):
        #             for j in range(self.ShortTemporalConnections):
        #                 print("%f" %(self.solver.get_col_prim(\
        #                     str(self.pumpsvar[i, j][0]), k) * \
        #                         self.BaseUnitPower), end = ' ')
        #             print('')
        #         print('')
        #     print('LC:')
        #     for j in range(self.ShortTemporalConnections):
        #         print("%f" %(self.solver.get_col_prim(\
        #                     str(self.loadcurtailmentsystem[i, j][0]), 0) * \
        #                         self.BaseUnitPower), end = ' ')
        #     print('\n\n')
        #     if self.NumberConvGen > 0:
        #         print('Thermal Generation cost:')
        #         for k in range(self.NumberConvGen):
        #             for j in range(self.ShortTemporalConnections):
        #                 print("%f" %(self.solver.get_col_prim(\
        #                     str(self.thermalCG[i, j][0]), k)), end = ' ')
        #             print('')
        #         print('')
        #     if self.NumberRESGen > 0:
        #         print('RES Generation cost:')
        #         for k in range(self.NumberRESGen):
        #             for j in range(self.ShortTemporalConnections):
        #                 print("%f" %(self.solver.get_col_prim(\
        #                     str(self.RESCG[i, j][0]), k)), end = ' ')
        #             print('')
        #         print('')
        #     if self.NumberHydroGen > 0:
        #         print('Hydro Generation cost:')
        #         for k in range(self.NumberHydroGen):
        #             for j in range(self.ShortTemporalConnections):
        #                 print("%f" %(self.solver.get_col_prim(\
        #                     str(self.HydroCG[i, j][0]), k)), end = ' ')
        #             print('')
        #         print('')
        # print('')


    ############################################
    ###   COMMON VARIABLES AND CONSTRAINTS   ###
    ###   FOR DIFFERENT MODELS               ###
    ############################################

    # Number of variables and constraints
    def dnvariablesCommon(self):
        """ This class method determines the number of variables that 
        are common for various problems """
        # TODO: Create a variable for size last tree nodes
        # len(self.LongTemporalConnections)
        # TODO: Further analysis of energy storage variables and constraints
        # Active power generation variables
        self.number_variablesCommon = 0
        self.number_variablesCommon += len(self.LongTemporalConnections) \
            * (self.NumberConvGen + self.NumberRESGen + self.NumberHydroGen)\
            * self.ShortTemporalConnections
        # Generation cost variables
        self.number_variablesCommon += len(self.LongTemporalConnections) \
            * (self.NumberConvGen + self.NumberRESGen + self.NumberHydroGen)\
            * self.ShortTemporalConnections
        # Active power storage variables
        self.number_variablesCommon += len(self.LongTemporalConnections) \
            * self.NumberStorageDevices * self.ShortTemporalConnections
        # Pumps variables
        self.number_variablesCommon += len(self.LongTemporalConnections) \
            * self.NumberPumps * self.ShortTemporalConnections

    def dnconstraintsCommon(self):
        """ This class method determines the number of constraints that 
        are common for various problems """

        self.number_constraintsCommon = 0
        for i in range(self.NumberConvGen):
            self.number_constraintsCommon += len(self.LongTemporalConnections) \
            * self.ShortTemporalConnections * \
                self.PWConvGen[i]       # Constraints 
                                        # for the piecewise linearisation
                                        # of the nonlinear generation cost
                                        # for conventional generators
        for i in range(self.NumberRESGen):
            self.number_constraintsCommon += len(self.LongTemporalConnections) \
            * self.ShortTemporalConnections * \
                self.PWRESGen[i]        # Constraints 
                                        # for the piecewise linearisation
                                        # of the nonlinear generation cost
                                        # for RES generators
        for i in range(self.NumberHydroGen):
            self.number_constraintsCommon += len(self.LongTemporalConnections) \
            * self.ShortTemporalConnections * \
                self.PWHydroGen[i]      # Constraints 
                                        # for the piecewise linearisation
                                        # of the nonlinear generation cost
                                        # for Hydro generators
        self.number_constraintsCommon += len(self.LongTemporalConnections) \
            * (self.NumberConvGen + self.NumberRESGen + self.NumberHydroGen)\
            * self.ShortTemporalConnections # Constraints 
                                    # for the generation ramps

    # Variables
    def PosvariablesCommon(self):
        """ This class method creates the vector that stores the positions of 
        variables that are common for various problems """

        if self.NumberConvGen > 0:
            self.thermalgenerators = np.empty(\
                (len(self.LongTemporalConnections),\
                self.ShortTemporalConnections), dtype=[('napos', 'U80'),\
                    ('nupos', 'i4')]) # Start position 
                # of thermal generators' variables in matrix A (rows)
                # for each period and each tree node
        if self.NumberRESGen > 0:
            self.RESgenerators = np.empty((len(self.LongTemporalConnections),\
                self.ShortTemporalConnections), dtype=[('napos', 'U80'),\
                    ('nupos', 'i4')]) # Start position 
                # of RES generators' variables in matrix A (rows)
                # for each period and each tree node
        if self.NumberHydroGen > 0:        
            self.Hydrogenerators = np.empty((len(self.LongTemporalConnections),\
                self.ShortTemporalConnections), dtype=[('napos', 'U80'),\
                    ('nupos', 'i4')]) # Start position 
                # of Hydroelectric generators' variables in matrix A (rows)
                # for each period and each tree node
        # TODO: Change this with a flag for batteries
        if self.NumberStorageDevices > 0:
            self.ESS = np.empty((len(self.LongTemporalConnections),\
                self.ShortTemporalConnections), dtype=[('napos', 'U80'),\
                    ('nupos', 'i4')]) # Start position 
                # of Energy Storage Systems' variables in matrix A (rows)
                # for each period and each tree node
        # TODO: Change this with a flag for pumps
        if self.NumberPumps > 0:
            self.pumpsvar = np.empty((len(self.LongTemporalConnections),\
                self.ShortTemporalConnections), dtype=[('napos', 'U80'),\
                    ('nupos', 'i4')]) # Start position 
                # of pumps' variables in matrix A (rows)
                # for each period and each tree node
        if self.NumberConvGen > 0:
            self.thermalCG = np.empty((len(self.LongTemporalConnections),\
                self.ShortTemporalConnections), dtype=[('napos', 'U80'),\
                    ('nupos', 'i4')]) # Start position 
                # of thermal generation cost variables in matrix A (rows)
                # for each period and each tree node
        if self.NumberRESGen > 0:
            self.RESCG = np.empty((len(self.LongTemporalConnections),\
                self.ShortTemporalConnections), dtype=[('napos', 'U80'),\
                    ('nupos', 'i4')]) # Start position 
                # of RES generation cost variables in matrix A (rows)
                # for each period and each tree node
        if self.NumberHydroGen > 0:
            self.HydroCG = np.empty((len(self.LongTemporalConnections),\
                self.ShortTemporalConnections), dtype=[('napos', 'U80'),\
                    ('nupos', 'i4')]) # Start position 
                # of Hydroelectric generation cost variables in matrix A (rows)
                # for each period and each tree node

    def variablesCommon(self):
        """ This class method defines the variables and their limits that 
        are common for various problems """
        self.PosvariablesED()
        
        # Reserving space in glpk for ED variables
        for i in self.LongTemporalConnections:
            for j in range(self.ShortTemporalConnections):
                # Generation variables
                if self.NumberConvGen > 0:
                    self.thermalgenerators[i, j] = (\
                        'ThermalGen'+str(i)+','+str(j),\
                        self.solver.add_cols('ThermalGen'+str(i)+','+str(j),\
                        self.NumberConvGen))
                if self.NumberRESGen > 0:
                    self.RESgenerators[i, j] = (\
                        'RESGen'+str(i)+','+str(j),\
                        self.solver.add_cols('RESGen'+str(i)+','+str(j),\
                        self.NumberRESGen))
                if self.NumberHydroGen > 0:
                    self.Hydrogenerators[i, j] = (\
                        'HydroGen'+str(i)+','+str(j),\
                        self.solver.add_cols('HydroGen'+str(i)+','+str(j),\
                        self.NumberHydroGen))
                # Generation cost variables
                if self.NumberConvGen > 0:
                    self.thermalCG[i, j] = ('ThermalCG'+str(i)+','+str(j),\
                        self.solver.add_cols('ThermalCG'+str(i)+','+str(j),\
                        self.NumberConvGen))
                if self.NumberRESGen > 0:
                    self.RESCG[i, j] = ('RESCG'+str(i)+','+str(j),\
                        self.solver.add_cols('RESCG'+str(i)+','+str(j),\
                        self.NumberRESGen))
                if self.NumberHydroGen > 0:
                    self.HydroCG[i, j] = ('HydroCG'+str(i)+','+str(j),\
                        self.solver.add_cols('HydroCG'+str(i)+','+str(j),\
                        self.NumberHydroGen))
                # TODO: Change this with a flag for batteries
                if self.NumberStorageDevices > 0:
                    self.ESS[i, j] = ('ESS'+str(i)+','+str(j),\
                        self.solver.add_cols('ESS'+str(i)+','+str(j),\
                        self.NumberStorageDevices))
                # TODO: Change this with a flag for pumps
                if self.NumberPumps > 0:
                    self.pumpsvar[i, j] = ('Pumps'+str(i)+','+str(j),\
                        self.solver.add_cols('Pumps'+str(i)+','+str(j),\
                        self.NumberPumps))


        # Defining the limits of the variables
        for i in self.LongTemporalConnections:
            for j in range(self.ShortTemporalConnections):
                # Limits for the thermal generators
                if self.NumberConvGen > 0:
                    for k in range(self.NumberConvGen):
<<<<<<< HEAD
                        if self.ActiveConv[k]:
=======
                        if self.MinConvGen[k] != self.MaxConvGen[k]:
>>>>>>> 8745cf65
                            self.solver.set_col_bnds(\
                                str(self.thermalgenerators[i, j][0]), k,\
                                'bounded', self.MinConvGen[k],\
                                self.MaxConvGen[k])
<<<<<<< HEAD
=======
                        else:
                            self.solver.set_col_bnds(\
                                str(self.thermalgenerators[i, j][0]), k,\
                                'fixed', self.MinConvGen[k],\
                                self.MaxConvGen[k])
>>>>>>> 8745cf65
                # Limits for the RES generators
                if self.NumberRESGen > 0:
                    for k in range(self.NumberRESGen):
                        if self.MinRESGen[k] != (\
                            self.RESScenarios[i, j, k] * self.MaxRESGen[k]):
                            self.solver.set_col_bnds(\
                                str(self.RESgenerators[i, j][0]), k,\
                                'bounded', self.MinRESGen[k],\
                                self.RESScenarios[i, j, k] * \
                                    self.MaxRESGen[k])
                        else:
                            self.solver.set_col_bnds(\
                                str(self.RESgenerators[i, j][0]), k,\
                                'fixed', self.MinRESGen[k],\
                                self.MinRESGen[k])

                # Limits for the Hydroelectric generators
                if self.NumberHydroGen > 0:
                    for k in range(self.NumberHydroGen):
                        if self.MinHydroGen[k] != self.MaxHydroGen[k]:
                            self.solver.set_col_bnds(\
                                str(self.Hydrogenerators[i, j][0]), k,\
                                'bounded', self.MinHydroGen[k],\
                                self.MaxHydroGen[k])
                        else:
                            self.solver.set_col_bnds(\
                                str(self.Hydrogenerators[i, j][0]), k,\
                                'fixed', self.MinHydroGen[k],\
                                self.MaxHydroGen[k])
                # TODO: Modify information of storage, e.g. m.sNSto
                # if self.NumberStorageDevices > 0:
                if self.NumberPumps > 0:
                    for k in range(self.NumberPumps):
                        if self.MaxPowerPumps[k] != 0:
                            self.solver.set_col_bnds(\
                                str(self.pumpsvar[i, j][0]), k,\
                                'bounded', 0, self.MaxPowerPumps[k])
                        else:
                            self.solver.set_col_bnds(\
                                str(self.pumpsvar[i, j][0]), k,\
                                'fixed', 0, 0)

    # Constraints
    def posconstraintsCommon(self):
            """ This class method creates the vectors that store the positions of 
            contraints that are common for various problems """
            # Creating the matrices to store the position of constraints in
            # matrix A
            if self.NumberConvGen > 0:
                self.thermalpiecewisecost = \
                    np.empty((len(self.LongTemporalConnections),\
                    self.ShortTemporalConnections, self.NumberConvGen),\
                        dtype=[('napos', 'U80'), ('nupos', 'i4')]) # Start 
                        # position of piecewise linearisation constraints 
                        # (rows) for each tree node, for each period and 
                        # for each thermal generator
            if self.NumberRESGen > 0:
                self.RESpiecewisecost = \
                    np.empty((len(self.LongTemporalConnections),\
                    self.ShortTemporalConnections, self.NumberRESGen),\
                        dtype=[('napos', 'U80'), ('nupos', 'i4')]) # Start 
                        # position of piecewise linearisation constraints 
                        # (rows) for each tree node, for each period and 
                        # for each RES generator
            if self.NumberHydroGen > 0:
                self.Hydropiecewisecost = \
                    np.empty((len(self.LongTemporalConnections),\
                    self.ShortTemporalConnections, self.NumberHydroGen),\
                        dtype=[('napos', 'U80'), ('nupos', 'i4')]) # Start 
                        # position of piecewise linearisation constraints 
                        # (rows) for each tree node, for each period and 
                        # for each Hydro generator
            if self.NumberConvGen > 0:
                self.thermalgenerationramps = \
                    np.empty((len(self.LongTemporalConnections),\
                    self.ShortTemporalConnections - 1),\
                        dtype=[('napos', 'U80'), ('nupos', 'i4')]) # Start 
                        # position of thermal generation ramps constraints 
                        # (rows) for each tree node, for each period and for 
                        # each thermal generator
            if self.NumberHydroGen > 0:
                self.Hydrogenerationramps = \
                    np.empty((len(self.LongTemporalConnections),\
                    self.ShortTemporalConnections - 1),\
                        dtype=[('napos', 'U80'), ('nupos', 'i4')]) # Start 
                        # position of Hydroelectrical generation ramps constraints
                        # (rows) for each tree node, for each period and for 
                        # each hydroelectrical generator
            
    def constraintsCommon(self):
        """ This class method reserves the space in glpk for the constraints of
        the economic dispatch problem """

        self.posconstraintsED()

        for i in self.LongTemporalConnections:
            for j in range(self.ShortTemporalConnections):
                if self.NumberConvGen > 0:
                    for k in range(self.NumberConvGen):
                        self.thermalpiecewisecost[i, j, k] =\
                            ('ThermalPWC'+str(i)+','+str(j)+','+str(k),\
                            self.solver.add_rows(\
                                'ThermalPWC'+str(i)+','+str(j)+','+str(k), \
                                self.PWConvGen[k]))
                            # Number of columns (constraints) in matrix A 
                            # for the piecewise linearisation constraints 
                            # of the generation cost for each period, 
                            # each tree node and each thermal generator
                if self.NumberRESGen > 0:
                    for k in range(self.NumberRESGen):
                        self.RESpiecewisecost[i, j, k] =\
                            ('RESPWC'+str(i)+','+str(j)+','+str(k),\
                            self.solver.add_rows(\
                                'RESPWC'+str(i)+','+str(j)+','+str(k), \
                                self.PWRESGen[k]))
                            # Number of columns (constraints) in matrix A 
                            # for the piecewise linearisation constraints 
                            # of the generation cost for each period, 
                            # each tree node and each RES generator
                if self.NumberHydroGen > 0:
                    for k in range(self.NumberHydroGen):
                        self.Hydropiecewisecost[i, j, k] =\
                            ('HydroPWC'+str(i)+','+str(j)+','+str(k),\
                            self.solver.add_rows(\
                                'HydroPWC'+str(i)+','+str(j)+','+str(k), \
                                self.PWHydroGen[k]))
                            # Number of columns (constraints) in matrix A 
                            # for the piecewise linearisation constraints 
                            # of the generation cost for each period, 
                            # each tree node and each Hydro generator
                if j > 0:
                    if self.NumberConvGen > 0:
                        self.thermalgenerationramps[i, j - 1] = \
                            ('ThermalGR'+str(i)+','+str(j),\
                            self.solver.add_rows('ThermalGR'+str(i)+','+str(j),\
                                self.NumberConvGen))  # Number of 
                                # columns (constraints) in matrix A for the 
                                # generation ramps constraints for each 
                                # period, for each tree node and for each 
                                # thermal generator
                    if self.NumberHydroGen > 0:
                        self.Hydrogenerationramps[i, j - 1] = \
                            ('HydroGR'+str(i)+','+str(j),\
                            self.solver.add_rows('HydroGR'+str(i)+','+str(j),\
                                self.NumberHydroGen))  # Number of 
                                # columns (constraints) in matrix A for the 
                                # generation ramps constraints for each 
                                # period, for each tree node and for each 
                                # thermal generator


    def piecewiselinearisationcost(self):
        """ This class method writes the piecewise linearisarion of
        the generation cost in glpk
        
        First, it is reserved space in memory to store the constraints.
        Second, the coefficients of the constraints are introduced
        in the matrix of coefficients (matrix A).
        Third, the bounds of the constraints are defined """

        # Generating the matrix A for the piecewise linearisation constraints of
        # the generation cost
        for i in self.LongTemporalConnections:
            for j in range(self.ShortTemporalConnections):
                if self.NumberConvGen > 0:
                    for k in range(self.NumberConvGen):
                        for l in range(self.PWConvGen[k]):
                        # Storing the generation cost variables
                            self.ia[self.ne] = \
                                self.thermalpiecewisecost[i, j, k][1] + l
                            self.ja[self.ne] = self.thermalCG[i, j][1] + k
                            self.ar[self.ne] = 1.0
                            self.ne += 1
                        # Storing the generation variables
                            self.ia[self.ne] = \
                                self.thermalpiecewisecost[i, j, k][1] + l
                            self.ja[self.ne] = \
                                self.thermalgenerators[i, j][1] + k
                            self.ar[self.ne] = \
                                -self.TotalHoursPerPeriod[j] * \
                                self.ACoeffPWConvGen[k, l]
                            self.ne += 1
                        # Defining the resources (b) for the constraints
                            self.solver.set_row_bnds(\
                                str(self.thermalpiecewisecost[i, j, k][0]),\
                                l, 'lower',\
                                self.TotalHoursPerPeriod[j] * \
                                self.BCoeffPWConvGen[k, l], 0)

                if self.NumberRESGen > 0:
                    for k in range(self.NumberRESGen):
                        for l in range(self.PWRESGen[k]):
                        # Storing the generation cost variables
                            self.ia[self.ne] = \
                                self.RESpiecewisecost[i, j, k][1] + l
                            self.ja[self.ne] = self.RESCG[i, j][1] + k
                            self.ar[self.ne] = 1.0
                            self.ne += 1
                        # Storing the generation variables
                            self.ia[self.ne] = \
                                self.RESpiecewisecost[i, j, k][1] + l
                            self.ja[self.ne] = \
                                self.RESgenerators[i, j][1] + k
                            self.ar[self.ne] = \
                                -self.TotalHoursPerPeriod[j] * \
                                self.ACoeffPWRESGen[k, l]
                            self.ne += 1
                        # Defining the resources (b) for the constraints
                            self.solver.set_row_bnds(\
                                str(self.RESpiecewisecost[i, j, k][0]),\
                                l, 'lower',\
                                self.TotalHoursPerPeriod[j] * \
                                self.BCoeffPWRESGen[k, l], 0)

                if self.NumberHydroGen > 0:
                    for k in range(self.NumberHydroGen):
                        for l in range(self.PWHydroGen[k]):
                        # Storing the generation cost variables
                            self.ia[self.ne] = \
                                self.Hydropiecewisecost[i, j, k][1] + l
                            self.ja[self.ne] = self.HydroCG[i, j][1] + k
                            self.ar[self.ne] = 1.0
                            self.ne += 1
                        # Storing the generation variables
                            self.ia[self.ne] = \
                                self.Hydropiecewisecost[i, j, k][1] + l
                            self.ja[self.ne] = \
                                self.Hydrogenerators[i, j][1] + k
                            self.ar[self.ne] = \
                                -self.TotalHoursPerPeriod[j] * \
                                self.ACoeffPWHydroGen[k, l]
                            self.ne += 1
                        # Defining the resources (b) for the constraints
                            self.solver.set_row_bnds(\
                                str(self.Hydropiecewisecost[i, j, k][0]),\
                                l, 'lower',\
                                self.TotalHoursPerPeriod[j] * \
                                self.BCoeffPWHydroGen[k, l], 0)

    def generationrampsconstraints(self):
        """ This class method writes the constraints for the generation ramps
        in glpk
        
        First, it is reserved space in memory to store the constraints.
        Second, the coefficients of the constraints are introduced
        in the matrix of coefficients (matrix A).
        Third, the bounds of the constraints are defined """

        # Generating the matrix A for the generation ramps constraints
        for i in self.LongTemporalConnections:
            for j in range(1, self.ShortTemporalConnections):
                if self.NumberConvGen > 0:
                    for k in range(self.NumberConvGen):
                    # Storing the generation variables for current period
                        self.ia[self.ne] = \
                            self.thermalgenerationramps[i, j - 1][1] + k
                        self.ja[self.ne] = \
                            self.thermalgenerators[i, j][1] + k
                        self.ar[self.ne] = 1.0
                        self.ne += 1
                    # Storing the generation variables for previous period
                        self.ia[self.ne] = \
                            self.thermalgenerationramps[i, j - 1][1] + k
                        self.ja[self.ne] = \
                            self.thermalgenerators[i, j - 1][1] + k
                        self.ar[self.ne] = -1.0
                        self.ne += 1
                    # Defining the resources (b) for the constraints
                        self.solver.set_row_bnds(\
                            str(self.thermalgenerationramps[i, j - 1][0]),\
                            k, 'bounded', -self.RampConvGen[k],\
                            self.RampConvGen[k])
                if self.NumberHydroGen > 0:
                    for k in range(self.NumberHydroGen):
                    # Storing the generation variables for current period
                        self.ia[self.ne] = \
                            self.Hydrogenerationramps[i, j - 1][1] + k
                        self.ja[self.ne] = \
                            self.Hydrogenerators[i, j][1] + k
                        self.ar[self.ne] = 1.0
                        self.ne += 1
                    # Storing the generation variables for previous period
                        self.ia[self.ne] = \
                            self.Hydrogenerationramps[i, j - 1][1] + k
                        self.ja[self.ne] = \
                            self.Hydrogenerators[i, j - 1][1] + k
                        self.ar[self.ne] = -1.0
                        self.ne += 1
                    # Defining the resources (b) for the constraints
                        self.solver.set_row_bnds(\
                            str(self.Hydrogenerationramps[i, j - 1][0]),\
                            k, 'bounded', -self.RampHydroGen[k],\
                            self.RampHydroGen[k])

    # Objective function

    def Objective_functionCommon(self):
        """ This class method defines the objective function of the economic
        dispatch in glpk """

        for i in self.LongTemporalConnections:
            for j in range(self.ShortTemporalConnections):
            # Cost for conventional generation    
                if self.NumberConvGen > 0: 
                    for k in range(self.NumberConvGen):
                        self.solver.set_obj_coef(\
                            str(self.thermalCG[i, j][0]),\
                            k, self.TotalHoursPerPeriod[j])
            # Cost for RES generation    
                if self.NumberRESGen > 0: 
                    for k in range(self.NumberRESGen):
                        self.solver.set_obj_coef(\
                            str(self.RESCG[i, j][0]),\
                            k, self.TotalHoursPerPeriod[j])
            # Cost for Hydroelectric generation    
                if self.NumberHydroGen > 0: 
                    for k in range(self.NumberHydroGen):
                        self.solver.set_obj_coef(\
                            str(self.HydroCG[i, j][0]),\
                            k, self.TotalHoursPerPeriod[j])
            # Operation cost of pumps
                if self.NumberPumps > 0:
                    for k in range(self.NumberPumps):
                        self.solver.set_obj_coef(\
                            str(self.pumpsvar[i, j][0]),\
                            k, -self.TotalHoursPerPeriod[j] \
                                * self.BaseUnitPower \
                                    * self.CostOperPumps[k])
            # Punitive cost for load curtailment
                if self.FlagProblem and self.FlagFeasibility:
                # Optimal Power Flow
                    for k in range(self.NumberContingencies + 1):
                        for ii in range(self.NumberNodesPS):
                            self.solver.set_obj_coef(\
                                str(self.LoadCurtailmentNode[i, j, k][0]),\
                                ii, self.TotalHoursPerPeriod[j] \
                                    * 100000000)
                        if self.NumberConvGen > 0:
                            for ii in range(self.NumberConvGen):
                                self.solver.set_obj_coef(\
                                    str(self.ThermalGenerationCurtailmentNode\
                                    [i, j, k][0]), ii, \
                                    self.TotalHoursPerPeriod[j] * 100000000)
                        if self.NumberRESGen > 0:
                            for ii in range(self.NumberRESGen):
                                self.solver.set_obj_coef(\
                                    str(self.RESGenerationCurtailmentNode\
                                    [i, j, k][0]), ii, \
                                    self.TotalHoursPerPeriod[j] * 100000000)
                        if self.NumberHydroGen > 0:
                            for ii in range(self.NumberHydroGen):
                                self.solver.set_obj_coef(\
                                    str(self.HydroGenerationCurtailmentNode\
                                    [i, j, k][0]), ii, \
                                    self.TotalHoursPerPeriod[j] * 100000000)
                elif not self.FlagProblem and self.FlagFeasibility:
                # Economic Dispatch
                # TODO: Set a parameter penalty in pyeneN
                    self.solver.set_obj_coef(\
                                str(self.loadcurtailmentsystem[i, j][0]),\
                                0, self.TotalHoursPerPeriod[j] \
                                    * 100000000)

    #############################
    ###   ECONOMIC DISPATCH   ###
    #############################

    def EconomicDispatchModel(self):
        """ This class method builds the optimisation model
        for the economic dispatch problem """

        self.dnvariablesED()    # Function to determine de number of variables
        self.dnconstraintsED()  # Function to determine de number of constraints

        # define matrix of coeficients (matrix A)
        self.variablesED()
        self.coeffmatrixED()
        self.Objective_functionCommon()

    def dnvariablesED(self):
        """ This class method determines the number of variables for the 
        economic dispatch problem """

        self.number_variablesED = 0
        self.dnvariablesCommon()
        self.number_variablesED = self.number_variablesCommon
        if self.FlagFeasibility:
            # Load curtailment variables
            self.number_variablesED += len(self.LongTemporalConnections) \
                * self.ShortTemporalConnections
            # Generation curtailment variables
            self.number_variablesED += len(self.LongTemporalConnections) \
                * self.ShortTemporalConnections

    def dnconstraintsED(self):
        """ This class method determines the number of constraints for the 
        economic dispatch problem """

        self.number_constraintsED = 0
        self.dnconstraintsCommon()
        self.number_constraintsED = self.number_constraintsCommon

        self.number_constraintsED += len(self.LongTemporalConnections) * \
            self.ShortTemporalConnections     # Constraints for power balance 
                                        # of whole power system

    def coeffmatrixED(self):
        """ This class method contains the functions that allow building 
        the coefficient matrix (matrix A) for the simplex method """
        # The coefficient matrix is stored in CSR format (sparse matrix) to be
        # later added to glpk
        self.ia = np.empty(math.ceil(self.number_constraintsED * \
            self.number_variablesED / 3), dtype=int) # Position in rows
        self.ja = np.empty(math.ceil(self.number_constraintsED * \
            self.number_variablesED / 3), dtype=int) # Position in columns
        self.ar = np.empty(math.ceil(self.number_constraintsED * \
            self.number_variablesED / 3), dtype=float) # Value
        self.ne = 0 # Number of non-zero coefficients in matrix A
        
        self.constraintsED()
        self.activepowerbalancesystem()
        self.piecewiselinearisationcost()
        self.generationrampsconstraints()

        self.solver.load_matrix(self.ne, self.ia, self.ja, self.ar)

    # Variables ED

    def PosvariablesED(self):
        """ This class method creates the vector that stores the positions of 
        variables for the ED problem """

        self.PosvariablesCommon()
        if self.FlagFeasibility:
            self.loadcurtailmentsystem = np.empty((\
                len(self.LongTemporalConnections),\
                self.ShortTemporalConnections),\
                dtype=[('napos', 'U80'),('nupos', 'i4')]) # Start position
                # in matrix A (rows) of variables
                # for load curtailment in the system for each tree node
            self.generationcurtailmentsystem = np.empty((\
                len(self.LongTemporalConnections),\
                self.ShortTemporalConnections),\
                dtype=[('napos', 'U80'),('nupos', 'i4')]) # Start position
                # in matrix A (rows) of variables
                # for generation curtailment in the system for each tree node

    def variablesED(self):
        """ This class method defines the variables and their limits for the
        economic dispatch problem """
        self.PosvariablesED()

        self.variablesCommon()
        
        # Reserving space in glpk for ED variables
        if self.FlagFeasibility:
            for i in self.LongTemporalConnections:
                for j in range(self.ShortTemporalConnections):
                    self.loadcurtailmentsystem[i, j] = (\
                        'LCS'+str(i)+','+str(j),\
                        self.solver.add_cols('LCS'+str(i)+','+str(j), 1))
                    self.generationcurtailmentsystem[i, j] = (\
                        'GCS'+str(i)+','+str(j),\
                        self.solver.add_cols('GCS'+str(i)+','+str(j), 1))    


    # Constraints ED

    def posconstraintsED(self):
            """ This class method creates the vectors that store the positions of 
            contraints for the ED problem """
            # Creating the matrices to store the position of constraints in
            # matrix A

            self.posconstraintsCommon()

            self.powerbalance = np.empty((len(self.LongTemporalConnections),\
                self.ShortTemporalConnections), dtype=[('napos', 'U80'),\
                    ('nupos', 'i4')]) # Start position 
                        # of active power balance constraints (rows) 
                        # for each tree node
            
    def constraintsED(self):
        """ This class method reserves the space in glpk for the constraints of
        the economic dispatch problem """

        self.posconstraintsED()

        self.constraintsCommon()

        for i in self.LongTemporalConnections:
            for j in range(self.ShortTemporalConnections):
                self.powerbalance[i, j] = ('PB'+str(i)+','+str(j),\
                    self.solver.add_rows('PB'+str(i)+','+str(j), 1))  # Number of 
                        # columns (constraints) in matrix A for the active 
                        # power balance constraints fo each period and each 
                        # tree node

    def activepowerbalancesystem(self):
        """ This class method writes the power balance constraint in glpk
        
        First, it is reserved space in memory to store the constraints.
        Second, the coefficients of the constraints are introduced
        in the matrix of coefficients (matrix A).
        Third, the bounds of the constraints are defined """

        # Generating the matrix A for the active power balance constraints
        for i in self.LongTemporalConnections:
            for j in range(self.ShortTemporalConnections):
            # Storing the thermal generation variables
                if self.NumberConvGen > 0:
                    for k in range(self.NumberConvGen):
                        self.ia[self.ne] = self.powerbalance[i, j][1]
                        self.ja[self.ne] = \
                            self.thermalgenerators[i, j][1] + k
                        self.ar[self.ne] = 1.0
                        self.ne += 1
            # Storing the RES generation variables
                if self.NumberRESGen > 0:
                    for k in range(self.NumberRESGen):
                        self.ia[self.ne] = self.powerbalance[i, j][1]
                        self.ja[self.ne] = \
                            self.RESgenerators[i, j][1] + k
                        self.ar[self.ne] = 1.0
                        self.ne += 1
            # Storing the Hydroelectric generation variables
                if self.NumberHydroGen > 0:
                    for k in range(self.NumberHydroGen):
                        self.ia[self.ne] = self.powerbalance[i, j][1]
                        self.ja[self.ne] = \
                            self.Hydrogenerators[i, j][1] + k
                        self.ar[self.ne] = 1.0
                        self.ne += 1
            # Storing variables for ESS
            # TODO: Modify the constraint for the first period
                if self.NumberStorageDevices > 0:
                    if j > 0: # Start only after the first period
                        for k in range(self.NumberStorageDevices):
                            self.ia[self.ne] = self.powerbalance[i, j][1]
                            self.ja[self.ne] = self.ESS[i, j][1] + k
                            self.ar[self.ne] = self.EffStorage[k] \
                                / self.TotalHoursPerPeriod[j - 1]
                            self.ne += 1
                        for k in range(self.NumberStorageDevices):
                            self.ia[self.ne] = self.powerbalance[i, j][1]
                            self.ja[self.ne] = self.ESS[i, j - 1][1] + k
                            self.ar[self.ne] = \
                                -self.EffStorage[k] \
                                / self.TotalHoursPerPeriod[j - 1]
                            self.ne += 1
            # Storing the variables for load and generation curtailment
                if self.FlagFeasibility:
                    self.ia[self.ne] = self.powerbalance[i, j][1]
                    self.ja[self.ne] = self.loadcurtailmentsystem[i, j][1]
                    self.ar[self.ne] = 1.0
                    self.ne += 1
                    self.ia[self.ne] = self.powerbalance[i, j][1]
                    self.ja[self.ne] = self.generationcurtailmentsystem[i, j][1]
                    self.ar[self.ne] = -1.0
                    self.ne += 1
            # Storing the variables for pumps
                if self.NumberPumps > 0:
                    for k in range(self.NumberPumps):
                        self.ia[self.ne] = self.powerbalance[i, j][1]
                        self.ja[self.ne] = self.pumpsvar[i, j][1] + k
                        self.ar[self.ne] = -1.0
                        self.ne += 1
            # Defining the resources (b) for the constraints
                totaldemand = 0                
                # TODO: Change the inputs of losses and demand scenarios
                # for parameters
                if self.NumberDemScenarios == 0:
                    if self.PercentageLosses is None:
                        for k in range(self.NumberNodesPS):
                            totaldemand = totaldemand + \
                                self.PowerDemandNode[k] * \
                                self.MultScenariosDemand[i, k]
                    else:
                        for k in range(self.NumberNodesPS):
                            totaldemand = totaldemand + \
                                self.PowerDemandNode[k] * \
                                self.MultScenariosDemand[i, k] * \
                                (1 + self.PercentageLosses)
                else:
                    if self.PercentageLosses is None:
                        for k in range(self.NumberNodesPS):
                            totaldemand = totaldemand + \
                                self.PowerDemandNode[k] * \
                                self.MultScenariosDemand[i, j, k]
                    else:
                        for k in range(self.NumberNodesPS):
                            totaldemand = totaldemand + \
                                self.PowerDemandNode[k] * \
                                self.MultScenariosDemand[i, j, k] * \
                                (1 + self.PercentageLosses)
                self.solver.set_row_bnds(str(self.powerbalance[i, j][0]), 0,\
                    'fixed', totaldemand, totaldemand)

    ##############################
    ###   OPTIMAL POWER FLOW   ###
    ##############################

    def OptimalPowerFlowModel(self):
        """ This class method builds the optimisation model
        for the economic dispatch problem """

        self.dnvariablesOPF()    # Function to determine de number of variables
        self.dnconstraintsOPF()  # Function to determine de number of constraints

        # define matrix of coeficients (matrix A)
        self.variablesOPF()
        self.coeffmatrixOPF()
        self.Objective_functionCommon()

    def dnvariablesOPF(self):
        """ This class method determines the number of variables for the 
        economic dispatch problem """

        self.number_variablesOPF = 0
        self.dnvariablesCommon()
        self.number_variablesOPF = self.number_variablesCommon
        # Active power flow variables
        self.number_variablesOPF += self.NumberLinesPS * \
            len(self.LongTemporalConnections) * \
            (self.NumberContingencies + 1) \
            * self.ShortTemporalConnections
        if self.LossesFlag:
            # Active power losses variables
            self.number_variablesOPF += self.NumberLinesPS * \
                len(self.LongTemporalConnections) * \
                (self.NumberContingencies + 1) \
                * self.ShortTemporalConnections
        if self.FlagFeasibility:
            # load curtailment variables
            self.number_variablesOPF += self.NumberNodesPS * \
                len(self.LongTemporalConnections) * \
                (self.NumberContingencies + 1) \
                * self.ShortTemporalConnections
            # Thermal generation curtailment
            if self.NumberConvGen > 0:
                self.number_variablesOPF += self.NumberConvGen * \
                    len(self.LongTemporalConnections) * \
                    (self.NumberContingencies + 1) \
                    * self.ShortTemporalConnections
            # RES generation curtailment
            if self.NumberRESGen > 0:
                self.number_variablesOPF += self.NumberRESGen * \
                    len(self.LongTemporalConnections) * \
                    (self.NumberContingencies + 1) \
                    * self.ShortTemporalConnections
            # Hydro generation curtailment
            if self.NumberHydroGen > 0:
                self.number_variablesOPF += self.NumberHydroGen * \
                    len(self.LongTemporalConnections) * \
                    (self.NumberContingencies + 1) \
                    * self.ShortTemporalConnections
        # Voltage angle variables
        self.number_variablesOPF += self.NumberNodesPS * \
            len(self.LongTemporalConnections) * \
            (self.NumberContingencies + 1) \
            * self.ShortTemporalConnections

    def dnconstraintsOPF(self):
        """ This class method determines the number of constraints for the 
        economic dispatch problem """

        self.number_constraintsOPF = 0
        self.dnconstraintsCommon()
        self.number_constraintsOPF = self.number_constraintsCommon
        # Constraint that relates the active power flow and the voltage angle
        self.number_constraintsOPF += self.NumberLinesPS * \
                len(self.LongTemporalConnections) * \
                (self.NumberContingencies + 1) \
                * self.ShortTemporalConnections
        if self.LossesFlag:
            # Constraint for losses linearization
            self.number_constraintsOPF += self.NumberLinesPS * \
                    len(self.LongTemporalConnections) * \
                    (self.NumberContingencies + 1) \
                    * self.ShortTemporalConnections * \
                    self.NumberPiecesTLLosses
            # Constraint for losses linearization
            self.number_constraintsOPF += self.NumberLinesPS * \
                    len(self.LongTemporalConnections) * \
                    (self.NumberContingencies + 1) \
                    * self.ShortTemporalConnections * \
                    self.NumberPiecesTLLosses
        # Active power balance constraint
        self.number_constraintsOPF += self.NumberNodesPS * \
                len(self.LongTemporalConnections) * \
                (self.NumberContingencies + 1) \
                * self.ShortTemporalConnections

    def coeffmatrixOPF(self):
        """ This class method contains the functions that allow building 
        the coefficient matrix (matrix A) for the simplex method """
        # The coefficient matrix is stored in CSR format (sparse matrix) to be
        # later added to glpk
        self.ia = np.empty(math.ceil(self.number_constraintsOPF * \
            self.number_variablesOPF / 2), dtype=int) # Position in rows
        self.ja = np.empty(math.ceil(self.number_constraintsOPF * \
            self.number_variablesOPF / 2), dtype=int) # Position in columns
        self.ar = np.empty(math.ceil(self.number_constraintsOPF * \
            self.number_variablesOPF / 2), dtype=float) # Value
        self.ne = 0 # Number of non-zero coefficients in matrix A
        
        self.constraintsOPF()

        self.piecewiselinearisationcost()
        self.generationrampsconstraints()

        self.activepowerbalancepernode()
        self.activepowerflowconstraints()
        if self.LossesFlag:
            self.activepowerlosses1constraints()
            self.activepowerlosses2constraints()

        self.solver.load_matrix(self.ne, self.ia, self.ja, self.ar)

    # Variables ED

    def PosvariablesOPF(self):
        """ This class method creates the vector that stores the positions of 
        variables for the ED problem """

        self.PosvariablesCommon()

        self.ActivePowerFlow = np.empty((len(self.LongTemporalConnections),\
            self.ShortTemporalConnections, (self.NumberContingencies + 1)),\
            dtype=[('napos', 'U80'),('nupos', 'i4')]) # Start position
            # in matrix A (rows) of variables for the active power flow
        if self.LossesFlag:
            self.ActivePowerLosses = np.empty((len(self.LongTemporalConnections),\
                self.ShortTemporalConnections, (self.NumberContingencies + 1)),\
                dtype=[('napos', 'U80'),('nupos', 'i4')]) # Start position
                # in matrix A (rows) of variables for the active power losses
        if self.FlagFeasibility:
            self.LoadCurtailmentNode = np.empty((\
                len(self.LongTemporalConnections),\
                self.ShortTemporalConnections, \
                (self.NumberContingencies + 1)),\
                dtype=[('napos', 'U80'),('nupos', 'i4')]) # Start position
                # in matrix A (rows) of variables for load curtailment per
                # node
            if self.NumberConvGen > 0:
                self.ThermalGenerationCurtailmentNode = np.empty((\
                    len(self.LongTemporalConnections),\
                    self.ShortTemporalConnections, \
                    (self.NumberContingencies + 1)),\
                    dtype=[('napos', 'U80'),('nupos', 'i4')]) # Start position
                    # in matrix A (rows) of variables for thermal generation 
                    # curtailment per node
            if self.NumberRESGen > 0:
                self.RESGenerationCurtailmentNode = np.empty((\
                    len(self.LongTemporalConnections),\
                    self.ShortTemporalConnections, \
                    (self.NumberContingencies + 1)),\
                    dtype=[('napos', 'U80'),('nupos', 'i4')]) # Start position
                    # in matrix A (rows) of variables for RES generation 
                    # curtailment per node
            if self.NumberHydroGen > 0:
                self.HydroGenerationCurtailmentNode = np.empty((\
                    len(self.LongTemporalConnections),\
                    self.ShortTemporalConnections, \
                    (self.NumberContingencies + 1)),\
                    dtype=[('napos', 'U80'),('nupos', 'i4')]) # Start position
                    # in matrix A (rows) of variables for RES generation 
                    # curtailment per node
        self.VoltageAngle = np.empty((len(self.LongTemporalConnections),\
            self.ShortTemporalConnections, (self.NumberContingencies + 1)),\
            dtype=[('napos', 'U80'),('nupos', 'i4')]) # Start position
            # in matrix A (rows) of variables for the voltage angle per
            # node

    def variablesOPF(self):
        """ This class method defines the variables and their limits for the
        economic dispatch problem """
        self.PosvariablesOPF()

        self.variablesCommon()
        
        # Reserving space in glpk for OPF variables
        for i in self.LongTemporalConnections:
            for j in range(self.ShortTemporalConnections):
                for k in range(self.NumberContingencies + 1):
                    self.ActivePowerFlow[i, j, k] = \
                        ('ActivePowerFlow'+str(i)+','+str(j)+','+str(k),\
                        self.solver.add_cols(\
                        'ActivePowerFlow'+str(i)+','+str(j)+','+str(k),\
                        self.NumberLinesPS))
                    if self.LossesFlag:
                         self.ActivePowerLosses[i, j, k] = \
                            ('ActivePowerLosses'+str(i)+','+str(j)+','+str(k),\
                            self.solver.add_cols(\
                            'ActivePowerLosses'+str(i)+','+str(j)+','+str(k),\
                            self.NumberLinesPS))
                    if self.FlagFeasibility:
                        self.LoadCurtailmentNode[i, j, k] = \
                            ('LoadCurtailmentNode'+str(i)+',\
                                '+str(j)+','+str(k),\
                            self.solver.add_cols(\
                            'LoadCurtailmentNode'+str(i)+',\
                                '+str(j)+','+str(k),\
                            self.NumberNodesPS))
                        if self.NumberConvGen > 0:
                            self.ThermalGenerationCurtailmentNode[i, j, k] = \
                                ('ThermalGenerationCurtailmentNode'+str(i)+',\
                                '+str(j)+','+str(k), self.solver.add_cols(\
                                'ThermalGenerationCurtailmentNode'+str(i)+',\
                                '+str(j)+','+str(k),self.NumberConvGen))
                        if self.NumberRESGen > 0:
                            self.RESGenerationCurtailmentNode[i, j, k] = \
                                ('RESGenerationCurtailmentNode'+str(i)+',\
                                '+str(j)+','+str(k), self.solver.add_cols(\
                                'RESGenerationCurtailmentNode'+str(i)+',\
                                '+str(j)+','+str(k),self.NumberRESGen))
                        if self.NumberHydroGen > 0:
                            self.HydroGenerationCurtailmentNode[i, j, k] = \
                                ('HydroGenerationCurtailmentNode'+str(i)+',\
                                '+str(j)+','+str(k), self.solver.add_cols(\
                                'HydroGenerationCurtailmentNode'+str(i)+',\
                                '+str(j)+','+str(k),self.NumberHydroGen))
                    self.VoltageAngle[i, j, k] = \
                        ('VoltageAngle'+str(i)+','+str(j)+','+str(k),\
                        self.solver.add_cols(\
                        'VoltageAngle'+str(i)+','+str(j)+','+str(k),\
                        self.NumberNodesPS))

        
        # Defining the limits of the variables
        for i in self.LongTemporalConnections:
            for j in range(self.ShortTemporalConnections):
                for k in range(self.NumberContingencies + 1):
                    for ii in range(self.NumberLinesPS):
                        # If the line is active in the current contingency then
                        # define the limits
                        if self.ActiveBranches[k, ii] and \
                            self.PowerRateLimitTL[ii] > 0:
                            self.solver.set_col_bnds(\
                                str(self.ActivePowerFlow[i, j, k][0]), ii,\
                                'bounded', \
                                -self.PowerRateLimitTL[ii],\
                                self.PowerRateLimitTL[ii])
                        # If the line is not active in the current contingency 
                        # then fix the active power flow to zero
                        else:
                            self.solver.set_col_bnds(\
                                str(self.ActivePowerFlow[i, j, k][0]), ii,\
                                'fixed', 0, 0)
                    if self.LossesFlag:
                        for ii in range(self.NumberLinesPS):
                        # If the line is not active in the current contingency 
                        # then fix the active power losses to zero
                            if not self.ActiveBranches[k, ii]:
                                self.solver.set_col_bnds(\
                                    str(self.ActivePowerLosses[i, j, k][0]),\
                                        ii, 'fixed', 0, 0)
                    if self.FlagFeasibility:
                        for ii in range(self.NumberNodesPS):
                            # If the demand in the node is greater than zero
                            # then define the limits
                            if self.PowerDemandNode[ii] > 0:
                                if self.NumberDemScenarios == 0:
                                    self.solver.set_col_bnds(\
                                        str(\
                                        self.LoadCurtailmentNode[i, j, k][0]),\
                                        ii,'bounded', 0, \
                                        self.PowerDemandNode[ii] * \
                                        self.MultScenariosDemand[i, ii])
                                else:
                                    self.solver.set_col_bnds(\
                                        str(\
                                        self.LoadCurtailmentNode[i, j, k][0]),\
                                        ii,'bounded', 0, \
                                        self.PowerDemandNode[ii] * \
                                        self.MultScenariosDemand[i, j, ii])                        
                            # If the demand in the node is zero then
                            # fix the load curtailment to zero
                            else:
                                self.solver.set_col_bnds(\
                                    str(self.LoadCurtailmentNode[i, j, k][0]),\
                                    ii, 'fixed', 0, 0)
                        if self.NumberConvGen > 0:
                            for ii in range(self.NumberConvGen):
                                if self.MinConvGen[ii] > 0:
                                    self.solver.set_col_bnds(\
                                    str(self.ThermalGenerationCurtailmentNode\
                                        [i, j, k][0]), ii, 'lower', 0, 0)
                                else:
                                    self.solver.set_col_bnds(\
                                    str(self.ThermalGenerationCurtailmentNode\
                                        [i, j, k][0]), ii, 'fixed', 0, 0)
                        if self.NumberRESGen > 0:
                            for ii in range(self.NumberRESGen):
                                if self.MinRESGen[ii] > 0:
                                    self.solver.set_col_bnds(\
                                    str(self.RESGenerationCurtailmentNode\
                                        [i, j, k][0]), ii, 'lower', 0, 0)
                                else:
                                    self.solver.set_col_bnds(\
                                    str(self.RESGenerationCurtailmentNode\
                                        [i, j, k][0]), ii, 'fixed', 0, 0)
                        if self.NumberHydroGen > 0:
                            for ii in range(self.NumberHydroGen):
                                if self.MinHydroGen[ii] > 0:
                                    self.solver.set_col_bnds(\
                                    str(self.HydroGenerationCurtailmentNode\
                                        [i, j, k][0]), ii, 'lower', 0, 0)
                                else:
                                    self.solver.set_col_bnds(\
                                    str(self.HydroGenerationCurtailmentNode\
                                        [i, j, k][0]), ii, 'fixed', 0, 0)
                    for ii in range(self.NumberNodesPS):
                        if self.TypeNode[ii] is not 3:
                            self.solver.set_col_bnds(\
                                str(self.VoltageAngle[i, j, k][0]),\
                                    ii,'free', 0, 0)
                        else:
                            self.solver.set_col_bnds(\
                                str(self.VoltageAngle[i, j, k][0]),\
                                    ii,'fixed', 0, 0)

    # Constraints OPF

    def posconstraintsOPF(self):
            """ This class method creates the vectors that store the positions of 
            contraints for the ED problem """
            # Creating the matrices to store the position of constraints in
            # matrix A

            self.posconstraintsCommon()

            self.activepowerflowconstraint = np.empty(\
                (len(self.LongTemporalConnections),\
                self.ShortTemporalConnections, \
                (self.NumberContingencies + 1)), dtype=[('napos', 'U80'),\
                ('nupos', 'i4')]) # Start position of active power flow 
                                  # constraints (rows) per line
            if self.LossesFlag:
                self.activepowerlosses1 = np.empty(\
                    (len(self.LongTemporalConnections),\
                    self.ShortTemporalConnections, \
                    (self.NumberContingencies + 1), \
                    self.NumberLinesPS), dtype=[('napos', 'U80'),\
                    ('nupos', 'i4')]) # Start position of active power losses 
                                      # constraints (rows) per line and per piece
                self.activepowerlosses2 = np.empty(\
                    (len(self.LongTemporalConnections),\
                    self.ShortTemporalConnections, \
                    (self.NumberContingencies + 1), \
                    self.NumberLinesPS), dtype=[('napos', 'U80'),\
                    ('nupos', 'i4')]) # Start position of active power losses 
                                      # constraints (rows) per line and per piece
            
    def constraintsOPF(self):
        """ This class method reserves the space in glpk for the constraints of
        the economic dispatch problem """

        self.posconstraintsOPF()

        self.constraintsCommon()

        for i in self.LongTemporalConnections:
            for j in range(self.ShortTemporalConnections):
                for k in range(self.NumberContingencies + 1):
                    # Pre-contingency
                    if k == 0:
                        self.activepowerflowconstraint[i, j, k] = \
                            ('activepowerflowconstraint'+str(i)+','+str(j)\
                            +','+str(k), self.solver.add_rows(\
                            'activepowerflowconstraint'+str(i)+','+str(j)\
                            +','+str(k),self.NumberLinesPS))  # Number of
                                # rows (constraints) in matrix A for the active 
                                # power flow constraints per line
                    # Post-contingency
                    else:
                        self.activepowerflowconstraint[i, j, k] = \
                            ('activepowerflowconstraint'+str(i)+','+str(j)\
                            +','+str(k),self.solver.add_rows(\
                            'activepowerflowconstraint'+str(i)+','+str(j)\
                            +','+str(k),self.NumberLinesPS - 1))  
                                # Number of 
                                # rows (constraints) in matrix A for the active 
                                # power flow constraints per line
                    if self.LossesFlag:
                        # Pre-contingency
                        if k == 0:
                            for ii in range(self.NumberLinesPS):
                                self.activepowerlosses1[i, j, k, ii] = \
                                    ('activepowerlosses1'+str(i)+','+str(j)\
                                    +','+str(k)+','+str(ii), \
                                    self.solver.add_rows(\
                                    'activepowerlosses1'+str(i)+','+str(j)\
                                    +','+str(k)+','+str(ii), \
                                    self.NumberPiecesTLLosses))
                                    # Number of rows (constraints) in matrix A 
                                    # for the active power losses constraints 
                                    # per line and per piece
                        # Post-contingency
                        else:
                            for ii in range(self.NumberLinesPS):
                                # If the line is active in the current contingency
                                # then reserve the space
                                if self.ActiveBranches[k, ii]:
                                    self.activepowerlosses1[i, j, k, ii] = \
                                        ('activepowerlosses1'+str(i)+','\
                                        +str(j)+','+str(k)+','+str(ii),\
                                        self.solver.add_rows(\
                                        'activepowerlosses1'+str(i)+','\
                                        +str(j)+','+str(k)+','+str(ii), \
                                        self.NumberPiecesTLLosses)) # Number
                                            # of rows (constraints) in matrix A 
                                            # for the active power losses 
                                            # constraints per line 
                                            # and per piece
                                # If the line is not active in the current 
                                # contingency then do not reserve space
                                else:
                                     self.activepowerlosses1[i, j, k, ii] = \
                                        ('activepowerlosses1'+str(i)+','\
                                        +str(j)+','+str(k)+','+str(ii), 0)
                                            # Number
                                            # of rows (constraints) in matrix A 
                                            # for the active power losses 
                                            # constraints per line 
                                            # and per piece
                        # Pre-contingency
                        if k == 0:
                            for ii in range(self.NumberLinesPS):
                                self.activepowerlosses2[i, j, k, ii] = \
                                    ('activepowerlosses2'+str(i)+','\
                                    +str(j)+','+str(k)+','+str(ii),\
                                    self.solver.add_rows(\
                                    'activepowerlosses2'+str(i)+','\
                                    +str(j)+','+str(k)+','+str(ii),\
                                        self.NumberPiecesTLLosses))
                            #         # Number of rows (constraints) in matrix A 
                            #         # for the active power losses constraints 
                            #         # per line and per piece
                        # Post-contingency
                        else:
                            for ii in range(self.NumberLinesPS):
                                # If the line is active in the current contingency
                                # then reserve the space
                                if self.ActiveBranches[k, ii]:
                                    self.activepowerlosses2[i, j, k, ii] = \
                                        ('activepowerlosses2'+str(i)+','\
                                        +str(j)+','+str(k)+','+str(ii), \
                                        self.solver.add_rows(\
                                        'activepowerlosses2'+str(i)+','\
                                        +str(j)+','+str(k)+','+str(ii), \
                                        self.NumberPiecesTLLosses)) # Number
                                            # of rows (constraints) in matrix A 
                                            # for the active power losses 
                                            # constraints per line 
                                            # and per piece
                                # If the line is not active in the current 
                                # contingency then do not reserve space
                                else:
                                     self.activepowerlosses2[i, j, k, ii] = \
                                        ('activepowerlosses2'+str(i)+','\
                                        +str(j)+','+str(k)+','+str(ii), 0)
                                            # Number
                                            # of rows (constraints) in matrix A 
                                            # for the active power losses 
                                            # constraints per line 
                                            # and per piece

    def activepowerbalancepernode(self):
        """ This class method writes the power balance constraint in glpk
        
        First, it is reserved space in memory to store the constraints.
        Second, the coefficients of the constraints are introduced
        in the matrix of coefficients (matrix A).
        Third, the bounds of the constraints are defined """

        # Creating the matrices to store the position of constraints in
        # matrix A
        self.activepowerbalancenode = np.empty(\
            (len(self.LongTemporalConnections),\
            self.ShortTemporalConnections, \
            (self.NumberContingencies + 1)), dtype=[('napos', 'U80'),\
            ('nupos', 'i4')]) # Start position of active power balance 
                              # constraints (rows) per node
        
        for i in self.LongTemporalConnections:
            for j in range(self.ShortTemporalConnections):
                for k in range(self.NumberContingencies + 1):
                    self.activepowerbalancenode[i, j, k] = \
                        ('activepowerbalancenode'+str(i)+','+str(j)+','+str(k),\
                        self.solver.add_rows(\
                        'activepowerbalancenode'+str(i)+','+str(j)+','+str(k),\
                        self.NumberNodesPS))  # Number of 
                            # rows (constraints) in matrix A for the active 
                            # power balance constraints per node

        # Generating the matrix A for the active power balance constraints
        for i in self.LongTemporalConnections:
            for j in range(self.ShortTemporalConnections):
                for k in range(self.NumberContingencies + 1):
                    for ii in range(self.NumberNodesPS):
                    # Storing the thermal generation variables
                        if self.NumberConvGen > 0:
                            for jj in range(self.NumberConvGen):
                                if self.OriginalNumberConvGen[jj] == \
                                    self.OriginalNumberNodes[ii]:
                                    self.ia[self.ne] = \
                                        self.activepowerbalancenode\
                                        [i, j, k][1] + ii
                                    self.ja[self.ne] = \
                                        self.thermalgenerators[i, j][1] + jj
                                    self.ar[self.ne] = 1.0
                                    self.ne += 1
                    # Storing the RES generation variables
                        if self.NumberRESGen > 0:
                            for jj in range(self.NumberRESGen):
                                if self.OriginalNumberRESGen[jj] == \
                                    self.OriginalNumberNodes[ii]:
                                    self.ia[self.ne] = \
                                        self.activepowerbalancenode\
                                        [i, j, k][1] + ii
                                    self.ja[self.ne] = \
                                        self.RESgenerators[i, j][1] + jj
                                    self.ar[self.ne] = 1.0
                                    self.ne += 1
                    # Storing the Hydroelectric generation variables
                        if self.NumberHydroGen > 0:
                            for jj in range(self.NumberHydroGen):
                                if self.OriginalNumberHydroGen[jj] == \
                                    self.OriginalNumberNodes[ii]:
                                    self.ia[self.ne] = \
                                        self.activepowerbalancenode\
                                        [i, j, k][1] + ii
                                    self.ja[self.ne] = \
                                        self.Hydrogenerators[i, j][1] + jj
                                    self.ar[self.ne] = 1.0
                                    self.ne += 1
                    # Storing variables for ESS
                    # TODO: Modify the constraint for the first period
                    # TODO: create an input for storage without the 
                    # Link List
                        if self.NumberStorageDevices > 0:
                            if j > 0: # Start only after the first period
                                for jj in range(self.NumberStorageDevices):
                                    self.ia[self.ne] = \
                                        self.activepowerbalancenode\
                                        [i, j, k][1] + ii
                                    self.ja[self.ne] = \
                                        self.ESS[i, j][1] + jj
                                    self.ar[self.ne] = \
                                        self.EffStorage[jj] \
                                        / self.TotalHoursPerPeriod[j - 1]
                                    self.ne += 1
                                for k in range(self.NumberStorageDevices):
                                    self.ia[self.ne] = \
                                        self.activepowerbalancenode\
                                        [i, j, k][1] + ii
                                    self.ja[self.ne] = \
                                        self.ESS[i, j - 1][1] + jj
                                    self.ar[self.ne] = \
                                        -self.EffStorage[jj] \
                                        / self.TotalHoursPerPeriod[j - 1]
                                    self.ne += 1
                    # Storing the variables for pumps
                    # TODO: create an input for storage without the 
                    # Link List
                        if self.NumberPumps > 0:
                            for jj in range(self.NumberPumps):
                                if self.MaxPowerPumps[jj] > 0:
                                    self.ia[self.ne] = \
                                        self.activepowerbalancenode\
                                            [i, j, k][1] + ii
                                    self.ja[self.ne] = \
                                        self.pumpsvar[i, j][1] + jj
                                    self.ar[self.ne] = -1.0
                                    self.ne += 1
                    # Storing the variables for active power flows
                        for jj in range(self.NumberLinesPS):
                            if self.OriginalNumberBranchFrom[jj] ==\
                                self.OriginalNumberNodes[ii]:
                                self.ia[self.ne] = \
                                    self.activepowerbalancenode\
                                        [i, j, k][1] + ii
                                self.ja[self.ne] = \
                                    self.ActivePowerFlow[i, j, k][1] + jj
                                self.ar[self.ne] = -1.0
                                self.ne += 1
                            if self.OriginalNumberBranchTo[jj] ==\
                                self.OriginalNumberNodes[ii]:
                                self.ia[self.ne] = \
                                    self.activepowerbalancenode\
                                        [i, j, k][1] + ii
                                self.ja[self.ne] = \
                                    self.ActivePowerFlow[i, j, k][1] + jj
                                self.ar[self.ne] = 1.0
                                self.ne += 1
                    # Storing the variables for active power losses
                        if self.LossesFlag:
                            for jj in range(self.NumberLinesPS):
                                if self.OriginalNumberBranchFrom[jj] ==\
                                    self.OriginalNumberNodes[ii] or \
                                    self.OriginalNumberBranchTo[jj] ==\
                                    self.OriginalNumberNodes[ii]:
                                    self.ia[self.ne] = \
                                        self.activepowerbalancenode\
                                            [i, j, k][1] + ii
                                    self.ja[self.ne] = \
                                        self.ActivePowerLosses[i, j, k][1]\
                                            + jj
                                    self.ar[self.ne] = -0.5
                                    self.ne += 1
                        
                    # Storing the variables for load curtailment
                        if self.FlagFeasibility:
                            self.ia[self.ne] = \
                                self.activepowerbalancenode[i, j, k][1] + ii
                            self.ja[self.ne] = \
                                self.LoadCurtailmentNode[i, j, k][1] + ii
                            self.ar[self.ne] = 1.0
                            self.ne += 1
                            # Storing the thermal generation curtailment 
                            # variables
                            if self.NumberConvGen > 0:
                                for jj in range(self.NumberConvGen):
                                    if self.OriginalNumberConvGen[jj] == \
                                        self.OriginalNumberNodes[ii]:
                                        self.ia[self.ne] = \
                                            self.activepowerbalancenode\
                                            [i, j, k][1] + ii
                                        self.ja[self.ne] = \
                                            self.ThermalGenerationCurtailmentNode\
                                            [i, j, k][1] + jj
                                        self.ar[self.ne] = -1.0
                                        self.ne += 1
                            # Storing the RES generation curtailment 
                            # variables
                            if self.NumberRESGen > 0:
                                for jj in range(self.NumberRESGen):
                                    if self.OriginalNumberRESGen[jj] == \
                                        self.OriginalNumberNodes[ii]:
                                        self.ia[self.ne] = \
                                            self.activepowerbalancenode\
                                            [i, j, k][1] + ii
                                        self.ja[self.ne] = \
                                            self.RESGenerationCurtailmentNode\
                                            [i, j, k][1] + jj
                                        self.ar[self.ne] = -1.0
                                        self.ne += 1
                            # Storing the Hydro generation curtailment 
                            # variables
                            if self.NumberHydroGen > 0:
                                for jj in range(self.NumberHydroGen):
                                    if self.OriginalNumberHydroGen[jj] == \
                                        self.OriginalNumberNodes[ii]:
                                        self.ia[self.ne] = \
                                            self.activepowerbalancenode\
                                            [i, j, k][1] + ii
                                        self.ja[self.ne] = \
                                            self.HydroGenerationCurtailmentNode\
                                            [i, j, k][1] + jj
                                        self.ar[self.ne] = -1.0
                                        self.ne += 1

                    # Defining the resources (b) for the constraints
                        totaldemand = 0                
                        # TODO: Change the inputs of losses and demand scenarios
                        # for parameters
                        if self.NumberDemScenarios == 0:
                            if self.PercentageLosses is None:
                                totaldemand = totaldemand + \
                                    self.PowerDemandNode[ii] * \
                                    self.MultScenariosDemand[i, ii]
                            else:
                                totaldemand = totaldemand + \
                                    self.PowerDemandNode[ii] * \
                                    self.MultScenariosDemand[i, ii] * \
                                    (1 + self.PercentageLosses)
                        else:
                            if self.PercentageLosses is None:
                                totaldemand = totaldemand + \
                                    self.PowerDemandNode[ii] * \
                                    self.MultScenariosDemand[i, j, ii]
                            else:
                                totaldemand = totaldemand + \
                                    self.PowerDemandNode[ii] * \
                                    self.MultScenariosDemand[i, j, ii] * \
                                    (1 + self.PercentageLosses)
                        
                        totalresource = totaldemand
                                    
                        if not self.LossesFlag:
                            totalnontechnicallosses = 0
                            for jj in range(self.NumberLinesPS):
                                if self.OriginalNumberBranchFrom[jj] ==\
                                    self.OriginalNumberNodes[ii]:
                                    totalnontechnicallosses += \
                                        0.5*self.NontechnicalLosses[jj]
                                if self.OriginalNumberBranchTo[jj] ==\
                                    self.OriginalNumberNodes[ii]:
                                    totalnontechnicallosses += \
                                        0.5*self.NontechnicalLosses[jj]                        
                            totalresource += totalnontechnicallosses

                        self.solver.set_row_bnds(\
                            str(self.activepowerbalancenode[i, j, k][0]), ii,\
                            'fixed', totalresource, totalresource)

    def activepowerflowconstraints(self):
        """ This class method writes the active power flow constraints in glpk
        
        First, it is reserved space in memory to store the constraints.
        Second, the coefficients of the constraints are introduced
        in the matrix of coefficients (matrix A).
        Third, the bounds of the constraints are defined """
        # Generating the matrix A for the active power flow constraints
        for i in self.LongTemporalConnections:
            for j in range(self.ShortTemporalConnections):
                for k in range(self.NumberContingencies + 1):
                    # Pre-contingency
                    if k == 0:
                        for ii in range(self.NumberLinesPS):
                        # Storing the active power flow variables
                            self.ia[self.ne] = \
                                self.activepowerflowconstraint[i, j, k][1] + ii
                            self.ja[self.ne] = \
                                self.ActivePowerFlow[i, j, k][1] + ii
                            self.ar[self.ne] = 1.0
                            self.ne += 1
                        # Storing the voltage angle variables at end "from"
                            self.ia[self.ne] = \
                                self.activepowerflowconstraint[i, j, k][1] + ii
                            self.ja[self.ne] = \
                                self.VoltageAngle[i, j, k][1] + \
                                    self.PosNumberBranchFrom[ii]
                            self.ar[self.ne] = \
                                -1.0/self.ReactanceBranch[ii]
                            self.ne += 1
                        # Storing the voltage angle variables at end "to"
                            self.ia[self.ne] = \
                                self.activepowerflowconstraint[i, j, k][1] + ii
                            self.ja[self.ne] = \
                                self.VoltageAngle[i, j, k][1] + \
                                    self.PosNumberBranchTo[ii]
                            self.ar[self.ne] = \
                                1.0/self.ReactanceBranch[ii]
                            self.ne += 1

                        # Defining the resources (b) for the constraints
                            self.solver.set_row_bnds(\
                                str(self.activepowerflowconstraint[i, j, k][0]),\
                                    ii, 'fixed', 0, 0)
                    # Post-contingency
                    else:
                        counter = 0
                        for ii in range(self.NumberLinesPS):
                            if self.ActiveBranches[k, ii]:
                            # Storing the active power flow variables
                                self.ia[self.ne] = \
                                    self.activepowerflowconstraint[i, j, k][1] \
                                        + counter
                                self.ja[self.ne] = \
                                    self.ActivePowerFlow[i, j, k][1] + ii
                                self.ar[self.ne] = 1.0
                                self.ne += 1
                            # Storing the voltage angle variables at end "from"
                                self.ia[self.ne] = \
                                    self.activepowerflowconstraint[i, j, k][1] \
                                        + counter
                                self.ja[self.ne] = \
                                    self.VoltageAngle[i, j, k][1] + \
                                        self.PosNumberBranchFrom[ii]
                                self.ar[self.ne] = \
                                    -1.0/self.ReactanceBranch[ii]
                                self.ne += 1
                            # Storing the voltage angle variables at end "to"
                                self.ia[self.ne] = \
                                    self.activepowerflowconstraint[i, j, k][1] \
                                        + counter
                                self.ja[self.ne] = \
                                    self.VoltageAngle[i, j, k][1] + \
                                        self.PosNumberBranchTo[ii]
                                self.ar[self.ne] = \
                                    1.0/self.ReactanceBranch[ii]
                                self.ne += 1
                                
                            # Defining the resources (b) for the constraints
                                self.solver.set_row_bnds(\
                                    str(self.activepowerflowconstraint\
                                        [i, j, k][0]), counter, 'fixed', 0, 0)
                                counter += 1                            

    def activepowerlosses1constraints(self):
        """ This class method writes the active power losses constraints in glpk
        
        First, it is reserved space in memory to store the constraints.
        Second, the coefficients of the constraints are introduced
        in the matrix of coefficients (matrix A).
        Third, the bounds of the constraints are defined """
        # Generating the matrix A for the active power losses constraints
        for i in self.LongTemporalConnections:
            for j in range(self.ShortTemporalConnections):
                for k in range(self.NumberContingencies + 1):
                    # Pre-contingency
                    if k == 0:
                        for ii in range(self.NumberLinesPS):
                            for jj in range(self.NumberPiecesTLLosses):
                            # Storing the active power losses variables
                                self.ia[self.ne] = \
                                    self.activepowerlosses1[i, j, k, ii][1] \
                                        + jj
                                self.ja[self.ne] = \
                                    self.ActivePowerLosses[i, j, k][1] \
                                        + ii
                                self.ar[self.ne] = 1.0
                                self.ne += 1
                            # Storing the active power flow variables
                                self.ia[self.ne] = \
                                    self.activepowerlosses1[i, j, k, ii][1] \
                                        + jj
                                self.ja[self.ne] = \
                                    self.ActivePowerFlow[i, j, k][1] \
                                        + ii
                                self.ar[self.ne] = -self.BCoeffPWBranchLosses[jj]\
                                    * self.ResistanceBranch[ii]
                                self.ne += 1

                            # Defining the resources (b) for the constraints
                                self.solver.set_row_bnds(\
                                    str(self.activepowerlosses1\
                                        [i, j, k, ii][0]), jj, 'lower', \
                                        self.ACoeffPWBranchLosses[jj]\
                                        * self.ResistanceBranch[ii], 0)
                                # print("{} ≤ {} - ({})*{} ≤ ∞".format(\
                                #     self.ACoeffPWBranchLosses[jj]\
                                #     * self.ResistanceBranch[ii], \
                                #     str(self.ActivePowerLosses[i, j, k][0]+\
                                #     ","+str(ii)),-self.BCoeffPWBranchLosses[jj]\
                                #     * self.ResistanceBranch[ii],\
                                #     str(self.ActivePowerFlow[i, j, k][0]+\
                                #     ","+str(ii))))
                    # Post-contingency
                    else:
                        for ii in range(self.NumberLinesPS):
                            if self.ActiveBranches[k, ii]:
                                for jj in range(self.NumberPiecesTLLosses):
                                # Storing the active power losses variables
                                    self.ia[self.ne] = \
                                        self.activepowerlosses1\
                                            [i, j, k, ii][1] + jj
                                    self.ja[self.ne] = \
                                        self.ActivePowerLosses[i, j, k][1] \
                                            + ii
                                    self.ar[self.ne] = 1.0
                                    self.ne += 1
                                # Storing the active power flow variables
                                    self.ia[self.ne] = \
                                        self.activepowerlosses1\
                                            [i, j, k, ii][1] + jj
                                    self.ja[self.ne] = \
                                        self.ActivePowerFlow[i, j, k][1] \
                                            + ii
                                    self.ar[self.ne] = \
                                        -self.BCoeffPWBranchLosses[jj]\
                                        * self.ResistanceBranch[ii]
                                    self.ne += 1

                                # Defining the resources (b) for the constraints
                                    self.solver.set_row_bnds(\
                                        str(self.activepowerlosses1\
                                            [i, j, k, ii][0]), jj, 'lower', \
                                            self.ACoeffPWBranchLosses[jj]\
                                            * self.ResistanceBranch[ii], 0)

    def activepowerlosses2constraints(self):
        """ This class method writes the active power losses constraints in glpk
        
        First, it is reserved space in memory to store the constraints.
        Second, the coefficients of the constraints are introduced
        in the matrix of coefficients (matrix A).
        Third, the bounds of the constraints are defined """
        # Generating the matrix A for the active power losses constraints
        for i in self.LongTemporalConnections:
            for j in range(self.ShortTemporalConnections):
                for k in range(self.NumberContingencies + 1):
                    # Pre-contingency
                    if k == 0:
                        for ii in range(self.NumberLinesPS):
                            for jj in range(self.NumberPiecesTLLosses):
                            # Storing the active power losses variables
                                self.ia[self.ne] = \
                                    self.activepowerlosses2[i, j, k, ii][1] \
                                        + jj
                                self.ja[self.ne] = \
                                    self.ActivePowerLosses[i, j, k][1] \
                                        + ii
                                self.ar[self.ne] = 1.0
                                self.ne += 1
                            # Storing the active power flow variables
                                self.ia[self.ne] = \
                                    self.activepowerlosses2[i, j, k, ii][1] \
                                        + jj
                                self.ja[self.ne] = \
                                    self.ActivePowerFlow[i, j, k][1] \
                                        + ii
                                self.ar[self.ne] = self.BCoeffPWBranchLosses[jj]\
                                    * self.ResistanceBranch[ii]
                                self.ne += 1

                            # Defining the resources (b) for the constraints
                                self.solver.set_row_bnds(\
                                    str(self.activepowerlosses2\
                                        [i, j, k, ii][0]), jj, 'lower', \
                                        self.ACoeffPWBranchLosses[jj]\
                                        * self.ResistanceBranch[ii], 0)
                    # Post-contingency
                    else:
                        for ii in range(self.NumberLinesPS):
                            if self.ActiveBranches[k, ii]:
                                for jj in range(self.NumberPiecesTLLosses):
                                # Storing the active power losses variables
                                    self.ia[self.ne] = \
                                        self.activepowerlosses2\
                                            [i, j, k, ii][1] + jj
                                    self.ja[self.ne] = \
                                        self.ActivePowerLosses[i, j, k][1] \
                                            + ii
                                    self.ar[self.ne] = 1.0
                                    self.ne += 1
                                # Storing the active power flow variables
                                    self.ia[self.ne] = \
                                        self.activepowerlosses2\
                                            [i, j, k, ii][1] + jj
                                    self.ja[self.ne] = \
                                        self.ActivePowerFlow[i, j, k][1] \
                                            + ii
                                    self.ar[self.ne] = \
                                        self.BCoeffPWBranchLosses[jj]\
                                        * self.ResistanceBranch[ii]
                                    self.ne += 1

                                # Defining the resources (b) for the constraints
                                    self.solver.set_row_bnds(\
                                        str(self.activepowerlosses2\
                                            [i, j, k, ii][0]), jj, 'lower', \
                                            self.ACoeffPWBranchLosses[jj]\
                                            * self.ResistanceBranch[ii], 0)


    # Data inputs of Network model

    def SetLongTemporalConnections(self, \
        long_temporal_connections=None):
        assert long_temporal_connections is not None, \
            "No value for the nodes of the temporal tree to be \
            analised" 
        self.LongTemporalConnections = \
            long_temporal_connections

    def SetShortTemporalConnections(self, \
        short_temporal_connections=None):
        assert short_temporal_connections is not None, \
            "No value for the number of subperiods in a 24h period" 
        self.ShortTemporalConnections = \
            short_temporal_connections

    def SetNumberConvGen(self, \
        number_conv_gen=None):
        assert number_conv_gen is not None, \
            "No value for the number of conventional generators" 
        self.NumberConvGen = \
            number_conv_gen

    def SetNumberRESGen(self, \
        number_RES_gen=None):
        assert number_RES_gen is not None, \
            "No value for the number of RES generators" 
        self.NumberRESGen = \
            number_RES_gen

    def SetNumberHydroGen(self, \
        number_Hydro_gen=None):
        assert number_Hydro_gen is not None, \
            "No value for the number of Hydro generators" 
        self.NumberHydroGen = \
            number_Hydro_gen

    def SetNumberPumps(self, \
        number_pumps=None):
        assert number_pumps is not None, \
            "No value for the number of pumps" 
        self.NumberPumps = \
            number_pumps

    def SetNumberStorageDevices(self, \
        number_storage_devices=None):
        assert number_storage_devices is not None, \
            "No value for the number of storage elements" 
        self.NumberStorageDevices = \
            number_storage_devices
    
    def SetNumberDemScenarios(self, \
        number_dem_scenarios=None):
        assert number_dem_scenarios is not None, \
            "No value for the number of demand scenarios" 
        self.NumberDemScenarios = \
            number_dem_scenarios
    
    def SetNumberNodesPS(self, \
        number_nodes_PS=None):
        assert number_nodes_PS is not None, \
            "No value for the number of nodes in the power system" 
        self.NumberNodesPS = \
            number_nodes_PS

    def SetNumberContingencies(self, \
        number_contingencies=None):
        assert number_contingencies is not None, \
            "No value for the number of contingencies" 
        self.NumberContingencies = \
            number_contingencies
    
    def SetNumberLinesPS(self, \
        number_lines_PS=None):
        assert number_lines_PS is not None, \
            "No value for the number of transmission lines and/or \
                transformers in the power system" 
        self.NumberLinesPS = \
            number_lines_PS
    
    def SetNumberPiecesTLLosses(self, \
        number_pieces_TL_losses=None):
        assert number_pieces_TL_losses is not None, \
            "No value for the number of pieces in the piecewise \
                linearisation of transmission lines and \
                transformers losses" 
        self.NumberPiecesTLLosses = \
            number_pieces_TL_losses
    
    def SetBaseUnitPower(self, \
        base_unit_power=None):
        assert base_unit_power is not None, \
            "No value for the base power" 
        self.BaseUnitPower = \
            base_unit_power
    
    def SetPercentageLosses(self, \
        percentage_losses=None):
        assert percentage_losses is not None, \
            "No value for the percentage of losses" 
        self.PercentageLosses = \
            percentage_losses
    
    def SetLossesFlag(self, \
        losses_flag=None):
        assert losses_flag is not None, \
            "No value for the flag to consider transmission losses" 
        self.LossesFlag = \
            losses_flag

    def SetFlagProblem(self, \
        flag_problem=None):
        assert flag_problem is not None, \
            "No value for the flag that indicates the problem to be \
                solved"
        self.FlagProblem = \
            flag_problem


    def SetPWConvGen(self, \
        PW_conv_gen=None):
        assert PW_conv_gen is not None, \
            "No value for the number of pieces of the piecewise linearisation\
                of the generation cost for conventional generators"
        self.PWConvGen = \
            PW_conv_gen
    
    def SetMinConvGen(self, \
        min_conv_gen=None):
        assert min_conv_gen is not None, \
            "No value for the minimum limit of power generation for \
                conventional generators"
        self.MinConvGen = \
            min_conv_gen

    def SetMaxConvGen(self, \
        max_conv_gen=None):
        assert max_conv_gen is not None, \
            "No value for the maximum limit of power generation for \
                conventional generators"
        self.MaxConvGen = \
            max_conv_gen

    def SetACoeffPWConvGen(self, \
        A_coeff_PW_conv_gen=None):
        assert A_coeff_PW_conv_gen is not None, \
            "No value for the coefficient A of the piece Ax + b for \
                conventional generators"
        self.ACoeffPWConvGen = \
            A_coeff_PW_conv_gen
    
    def SetBCoeffPWConvGen(self, \
        B_coeff_PW_conv_gen=None):
        assert B_coeff_PW_conv_gen is not None, \
            "No value for the coefficient b of the piece Ax + b for \
                conventional generators"
        self.BCoeffPWConvGen = \
            B_coeff_PW_conv_gen

    def SetRampConvGen(self, \
        ramp_conv_gen=None):
        assert ramp_conv_gen is not None, \
            "No value for the On/Off ramps for conventional generators"
        self.RampConvGen = \
            ramp_conv_gen
    
    def SetOriginalNumberConvGen(self, \
        original_number_conv_gen=None):
        assert original_number_conv_gen is not None, \
            "No value for the original numeration of conventional generators"
        self.OriginalNumberConvGen = \
            original_number_conv_gen


    def SetPWRESGen(self, \
        PW_RES_gen=None):
        assert PW_RES_gen is not None, \
            "No value for the number of pieces of the piecewise linearisation\
                of the generation cost for RES generators"
        self.PWRESGen = \
            PW_RES_gen
    
    def SetMinRESGen(self, \
        min_RES_gen=None):
        assert min_RES_gen is not None, \
            "No value for the minimum limit of power generation for \
                RES generators"
        self.MinRESGen = \
            min_RES_gen

    def SetMaxRESGen(self, \
        max_RES_gen=None):
        assert max_RES_gen is not None, \
            "No value for the maximum limit of power generation for \
                RES generators"
        self.MaxRESGen = \
            max_RES_gen

    def SetACoeffPWRESGen(self, \
        A_coeff_PW_RES_gen=None):
        assert A_coeff_PW_RES_gen is not None, \
            "No value for the coefficient A of the piece Ax + b for \
                RES generators"
        self.ACoeffPWRESGen = \
            A_coeff_PW_RES_gen
    
    def SetBCoeffPWRESGen(self, \
        B_coeff_PW_RES_gen=None):
        assert B_coeff_PW_RES_gen is not None, \
            "No value for the coefficient b of the piece Ax + b for \
                RES generators"
        self.BCoeffPWRESGen = \
            B_coeff_PW_RES_gen
    
    def SetOriginalNumberRESGen(self, \
        original_number_RES_gen=None):
        assert original_number_RES_gen is not None, \
            "No value for the original numeration of RES generators"
        self.OriginalNumberRESGen = \
            original_number_RES_gen
    
    def SetRESScenarios(self, \
        RES_scenarios=None):
        assert RES_scenarios is not None, \
            "No value for scenarios of generation for RES"
        self.RESScenarios = \
            RES_scenarios
    

    def SetPWHydroGen(self, \
        PW_hydro_gen=None):
        assert PW_hydro_gen is not None, \
            "No value for the number of pieces of the piecewise linearisation\
                of the generation cost for conventional generators"
        self.PWHydroGen = \
            PW_hydro_gen

    def SetMinHydroGen(self, \
        min_hydro_gen=None):
        assert min_hydro_gen is not None, \
            "No value for the minimum limit of power generation for \
                hydro generators"
        self.MinHydroGen = \
            min_hydro_gen

    def SetMaxHydroGen(self, \
        max_hydro_gen=None):
        assert max_hydro_gen is not None, \
            "No value for the maximum limit of power generation for \
                hydro generators"
        self.MaxHydroGen = \
            max_hydro_gen

    def SetACoeffPWHydroGen(self, \
        A_coeff_PW_hydro_gen=None):
        assert A_coeff_PW_hydro_gen is not None, \
            "No value for the coefficient A of the piece Ax + b for \
                hydro generators"
        self.ACoeffPWHydroGen = \
            A_coeff_PW_hydro_gen
    
    def SetBCoeffPWHydroGen(self, \
        B_coeff_PW_hydro_gen=None):
        assert B_coeff_PW_hydro_gen is not None, \
            "No value for the coefficient b of the piece Ax + b for \
                hydro generators"
        self.BCoeffPWHydroGen = \
            B_coeff_PW_hydro_gen

    def SetRampHydroGen(self, \
        ramp_hydro_gen=None):
        assert ramp_hydro_gen is not None, \
            "No value for the On/Off ramps for hydro generators"
        self.RampHydroGen = \
            ramp_hydro_gen
    
    def SetOriginalNumberHydroGen(self, \
        original_number_hydro_gen=None):
        assert original_number_hydro_gen is not None, \
            "No value for the original numeration of hydro generators"
        self.OriginalNumberHydroGen = \
            original_number_hydro_gen


    def SetMaxPowerPumps(self, \
        max_power_pumps=None):
        assert max_power_pumps is not None, \
            "No value for the maximum power capacity of pumps"
        self.MaxPowerPumps = \
            max_power_pumps
    
    def SetCostOperPumps(self, \
        cost_oper_pumps=None):
        assert cost_oper_pumps is not None, \
            "No value for the operational cost of pumps"
        self.CostOperPumps = \
            cost_oper_pumps


    def SetEffStorage(self, \
        eff_storage=None):
        assert eff_storage is not None, \
            "No value for the efficiency of storage"
        self.EffStorage = \
            eff_storage
    
    def SetTotalHoursPerPeriod(self, \
        total_hours_per_period=None):
        assert total_hours_per_period is not None, \
            "No value for the number of hours per sub-period in \
                a 24-hour period"
        self.TotalHoursPerPeriod = \
            total_hours_per_period

    def SetMultScenariosDemand(self, \
        mult_scenarios_demand=None):
        assert mult_scenarios_demand is not None, \
            "No value for the Multiplier to adjust the demand \
                on each node for each temporal representative \
                day and for each sub-period in the 24h period"
        self.MultScenariosDemand = \
            mult_scenarios_demand


    def SetActiveBranches(self, \
        active_branches=None):
        assert active_branches is not None, \
            "No value for the Flag that indicates if the \
                transmission line or transformer is active \
                on each contingency"
        self.ActiveBranches = \
            active_branches
    
    def SetPowerRateLimitTL(self, \
        power_rate_limit_TL=None):
        assert power_rate_limit_TL is not None, \
            "No value for the Thermal \
                limit of power transmission lines and \
                transformers"
        self.PowerRateLimitTL = \
            power_rate_limit_TL
    
    def SetOriginalNumberBranchFrom(self, \
        original_number_branch_from=None):
        assert original_number_branch_from is not None, \
            "No value for the Original numeration of \
                the transmission lines and transformers \
                in the power system in the from end"
        self.OriginalNumberBranchFrom = \
            original_number_branch_from

    def SetOriginalNumberBranchTo(self, \
        original_number_branch_to=None):
        assert original_number_branch_to is not None, \
            "No value for the Original numeration of \
                the transmission lines and transformers \
                in the power system in the to end"
        self.OriginalNumberBranchTo = \
            original_number_branch_to

    def SetPosNumberBranchFrom(self, \
        pos_number_branch_from=None):
        assert pos_number_branch_from is not None, \
            "No value for the Position of the from end of \
                the transmission lines and transformers \
                in the vector that stores the node data. \
                The position start from zero in the node \
                data"
        self.PosNumberBranchFrom = \
            pos_number_branch_from
    
    def SetPosNumberBranchTo(self, \
        pos_number_branch_to=None):
        assert pos_number_branch_to is not None, \
            "No value for the Position of the to end of \
                the transmission lines and transformers \
                in the vector that stores the node data. \
                The position start from zero in the node \
                data"
        self.PosNumberBranchTo = \
            pos_number_branch_to

    def SetReactanceBranch(self, \
        reactance_branch=None):
        assert reactance_branch is not None, \
            "No value for the Reactance of the transmission \
                lines and transformers"
        self.ReactanceBranch = \
            reactance_branch

    def SetResistanceBranch(self, \
        resistance_branch=None):
        assert resistance_branch is not None, \
            "No value for the resistance of the transmission \
                lines and transformers"
        self.ResistanceBranch = \
            resistance_branch
    
    def SetACoeffPWBranchLosses(self, \
        A_coeff_PW_branch_losses=None):
        assert A_coeff_PW_branch_losses is not None, \
            "No value for the Coefficient A of the \
                piece Ax + b for the piecewise \
                linearisation of the nonlinear branch \
                Losses"
        self.ACoeffPWBranchLosses = \
            A_coeff_PW_branch_losses
    
    def SetBCoeffPWBranchLosses(self, \
        B_coeff_PW_branch_losses=None):
        assert B_coeff_PW_branch_losses is not None, \
            "No value for the Coefficient b of the \
                piece Ax + b for the piecewise \
                linearisation of the nonlinear branch \
                Losses"
        self.BCoeffPWBranchLosses = \
            B_coeff_PW_branch_losses


    def SetPowerDemandNode(self, \
        power_demand_node=None):
        assert power_demand_node is not None, \
            "No value for the Active Power demand at each node"
        self.PowerDemandNode = \
            power_demand_node
    
    def SetTypeNode(self, \
        type_node=None):
        assert type_node is not None, \
            "No value for the type of node"
        self.TypeNode = \
            type_node
    
    def SetOriginalNumberNodes(self, \
        original_number_nodes=None):
        assert original_number_nodes is not None, \
            "No value for the type of node"
        self.OriginalNumberNodes = \
            original_number_nodes

    # Data outputs of Energy model

    def GetThermalGeneration(self):
        if self.NumberConvGen > 0:
            ThermalGenerationSolution = \
                np.empty((len(self.LongTemporalConnections),\
                    self.ShortTemporalConnections, \
                        self.NumberConvGen))
            for i in self.LongTemporalConnections:
                for j in range(self.ShortTemporalConnections):
                    for k in range(self.NumberConvGen):
                        ThermalGenerationSolution[i, j, k] = \
                            self.solver.get_col_prim(\
                                str(self.thermalgenerators[i, j][0]), k) * \
                                    self.BaseUnitPower
            return ThermalGenerationSolution
        else:
            return None
    
    def GetRESGeneration(self):
        if self.NumberRESGen > 0:
            RESGenerationSolution = \
                np.empty((len(self.LongTemporalConnections),\
                    self.ShortTemporalConnections, \
                        self.NumberRESGen))
            for i in self.LongTemporalConnections:
                for j in range(self.ShortTemporalConnections):
                    for k in range(self.NumberRESGen):
                        RESGenerationSolution[i, j, k] = \
                            self.solver.get_col_prim(\
                                str(self.RESgenerators[i, j][0]), k) * \
                                    self.BaseUnitPower
            return RESGenerationSolution
        else:
            return None
    
    def GetHydroGeneration(self):
        if self.NumberHydroGen > 0:
            HydroGenerationSolution = \
                np.empty((len(self.LongTemporalConnections),\
                    self.ShortTemporalConnections, \
                        self.NumberHydroGen))
            for i in self.LongTemporalConnections:
                for j in range(self.ShortTemporalConnections):
                    for k in range(self.NumberHydroGen):
                        HydroGenerationSolution[i, j, k] = \
                            self.solver.get_col_prim(\
                                str(self.Hydrogenerators[i, j][0]), k) * \
                                    self.BaseUnitPower
            return HydroGenerationSolution
        else:
            return None
    
    def GetPumpOperation(self):
        if self.NumberPumps > 0:
            pumpsvarSolution = \
                np.empty((len(self.LongTemporalConnections),\
                    self.ShortTemporalConnections, \
                        self.NumberPumps))
            for i in self.LongTemporalConnections:
                for j in range(self.ShortTemporalConnections):
                    for k in range(self.NumberPumps):
                        pumpsvarSolution[i, j, k] = \
                            self.solver.get_col_prim(\
                                str(self.pumpsvar[i, j][0]), k) * \
                                    self.BaseUnitPower
            return pumpsvarSolution
        else:
            return None

    def GetThermalGenerationCost(self):
        if self.NumberConvGen > 0:
            ThermalGenerationCostSolution = \
                np.empty((len(self.LongTemporalConnections),\
                    self.ShortTemporalConnections, \
                        self.NumberConvGen))
            for i in self.LongTemporalConnections:
                for j in range(self.ShortTemporalConnections):
                    for k in range(self.NumberConvGen):
                        ThermalGenerationCostSolution[i, j, k] = \
                            self.solver.get_col_prim(\
                                str(self.thermalCG[i, j][0]), k)
            return ThermalGenerationCostSolution
        else:
            return None
    
    def GetRESGenerationCost(self):
        if self.NumberRESGen > 0:
            RESGenerationCostSolution = \
                np.empty((len(self.LongTemporalConnections),\
                    self.ShortTemporalConnections, \
                        self.NumberRESGen))
            for i in self.LongTemporalConnections:
                for j in range(self.ShortTemporalConnections):
                    for k in range(self.NumberRESGen):
                        RESGenerationCostSolution[i, j, k] = \
                            self.solver.get_col_prim(\
                                str(self.RESCG[i, j][0]), k)
            return RESGenerationCostSolution
        else:
            return None
    
    def GetHydroGenerationCost(self):
        if self.NumberHydroGen > 0:
            HydroGenerationCostSolution = \
                np.empty((len(self.LongTemporalConnections),\
                    self.ShortTemporalConnections, \
                        self.NumberHydroGen))
            for i in self.LongTemporalConnections:
                for j in range(self.ShortTemporalConnections):
                    for k in range(self.NumberHydroGen):
                        HydroGenerationCostSolution[i, j, k] = \
                            self.solver.get_col_prim(\
                                str(self.HydroCG[i, j][0]), k)
            return HydroGenerationCostSolution
        else:
            return None
    
    def GetVoltageAngle(self):
        if self.FlagProblem:
            VoltageAngleSolution = \
                np.empty((len(self.LongTemporalConnections),\
                    self.ShortTemporalConnections, \
                    (self.NumberContingencies + 1), \
                    self.NumberNodesPS))
            for i in self.LongTemporalConnections:
                for j in range(self.ShortTemporalConnections):
                    for k in range(self.NumberContingencies + 1):
                        for ii in range(self.NumberNodesPS):
                            VoltageAngleSolution[i, j, k, ii] = \
                                self.solver.get_col_prim(\
                                str(self.VoltageAngle[i, j, k][0]), ii)
            return VoltageAngleSolution
        else:
            return None
    
    def GetLoadCurtailmentNodes(self):
        if self.FlagProblem and self.FlagFeasibility:
            LoadCurtailmentNodesSolution = \
                np.empty((len(self.LongTemporalConnections),\
                    self.ShortTemporalConnections, \
                    (self.NumberContingencies + 1), \
                    self.NumberNodesPS))
            for i in self.LongTemporalConnections:
                for j in range(self.ShortTemporalConnections):
                    for k in range(self.NumberContingencies + 1):
                        for ii in range(self.NumberNodesPS):
                            LoadCurtailmentNodesSolution[i, j, k, ii] = \
                                self.solver.get_col_prim(\
                                str(self.LoadCurtailmentNode[i, j, k][0]), ii)\
                                    * self.BaseUnitPower
            return LoadCurtailmentNodesSolution
        else:
            return None

    def GetThermalGenerationCurtailmentNodes(self):
        if self.FlagProblem and self.FlagFeasibility:
            ThermalGenerationCurtailmentNodesSolution = \
                np.empty((len(self.LongTemporalConnections),\
                    self.ShortTemporalConnections, \
                    (self.NumberContingencies + 1), \
                    self.NumberConvGen))
            for i in self.LongTemporalConnections:
                for j in range(self.ShortTemporalConnections):
                    for k in range(self.NumberContingencies + 1):
                        for ii in range(self.NumberConvGen):
                            ThermalGenerationCurtailmentNodesSolution\
                                [i, j, k, ii] = \
                                self.solver.get_col_prim(\
                                str(self.ThermalGenerationCurtailmentNode\
                                    [i, j, k][0]), ii)\
                                    * self.BaseUnitPower
            return ThermalGenerationCurtailmentNodesSolution
        else:
            return None
    
    def GetRESGenerationCurtailmentNodes(self):
        if self.FlagProblem and self.FlagFeasibility:
            RESGenerationCurtailmentNodesSolution = \
                np.empty((len(self.LongTemporalConnections),\
                    self.ShortTemporalConnections, \
                    (self.NumberContingencies + 1), \
                    self.NumberRESGen))
            for i in self.LongTemporalConnections:
                for j in range(self.ShortTemporalConnections):
                    for k in range(self.NumberContingencies + 1):
                        for ii in range(self.NumberRESGen):
                            RESGenerationCurtailmentNodesSolution\
                                [i, j, k, ii] = \
                                self.solver.get_col_prim(\
                                str(self.RESGenerationCurtailmentNode\
                                    [i, j, k][0]), ii)\
                                    * self.BaseUnitPower
            return RESGenerationCurtailmentNodesSolution
        else:
            return None
    
    def GetHydroGenerationCurtailmentNodes(self):
        if self.FlagProblem and self.FlagFeasibility:
            HydroGenerationCurtailmentNodesSolution = \
                np.empty((len(self.LongTemporalConnections),\
                    self.ShortTemporalConnections, \
                    (self.NumberContingencies + 1), \
                    self.NumberHydroGen))
            for i in self.LongTemporalConnections:
                for j in range(self.ShortTemporalConnections):
                    for k in range(self.NumberContingencies + 1):
                        for ii in range(self.NumberHydroGen):
                            HydroGenerationCurtailmentNodesSolution\
                                [i, j, k, ii] = \
                                self.solver.get_col_prim(\
                                str(self.HydroGenerationCurtailmentNode\
                                    [i, j, k][0]), ii)\
                                    * self.BaseUnitPower
            return HydroGenerationCurtailmentNodesSolution
        else:
            return None

    def GetActivePowerFlow(self):
        if self.FlagProblem:
            ActivePowerFlowSolution = \
                np.empty((len(self.LongTemporalConnections),\
                    self.ShortTemporalConnections, \
                    (self.NumberContingencies + 1), \
                    self.NumberLinesPS))
            for i in self.LongTemporalConnections:
                for j in range(self.ShortTemporalConnections):
                    for k in range(self.NumberContingencies + 1):
                        for ii in range(self.NumberLinesPS):
                            ActivePowerFlowSolution[i, j, k, ii] = \
                                self.solver.get_col_prim(\
                                str(self.ActivePowerFlow[i, j, k][0]), ii)\
                                    * self.BaseUnitPower
            return ActivePowerFlowSolution
        else:
            return None
    
    def GetActivePowerLosses(self):
        if self.FlagProblem and self.LossesFlag:
            ActivePowerLossesSolution = \
                np.empty((len(self.LongTemporalConnections),\
                    self.ShortTemporalConnections, \
                    (self.NumberContingencies + 1), \
                    self.NumberLinesPS))
            for i in self.LongTemporalConnections:
                for j in range(self.ShortTemporalConnections):
                    for k in range(self.NumberContingencies + 1):
                        for ii in range(self.NumberLinesPS):
                            ActivePowerLossesSolution[i, j, k, ii] = \
                                self.solver.get_col_prim(\
                                str(self.ActivePowerLosses[i, j, k][0]), ii)\
                                    * self.BaseUnitPower
            return ActivePowerLossesSolution
        else:
            return None

    def GetLoadCurtailmentSystemED(self):
        if not self.FlagProblem and self.FlagFeasibility:
            LoadCurtailmentSystemEDSolution = \
                np.empty((len(self.LongTemporalConnections),\
                    self.ShortTemporalConnections))
            for i in self.LongTemporalConnections:
                for j in range(self.ShortTemporalConnections):
                    LoadCurtailmentSystemEDSolution[i, j] = \
                        self.solver.get_col_prim(\
                        str(self.loadcurtailmentsystem[i, j][0]), 0) * \
                        self.BaseUnitPower
            return LoadCurtailmentSystemEDSolution
        else:
            return None
    
    def GetGenerationCurtailmentSystemED(self):
        if not self.FlagProblem and self.FlagFeasibility:
            GenerationCurtailmentSystemEDSolution = \
                np.empty((len(self.LongTemporalConnections),\
                    self.ShortTemporalConnections))
            for i in self.LongTemporalConnections:
                for j in range(self.ShortTemporalConnections):
                    GenerationCurtailmentSystemEDSolution[i, j] = \
                        self.solver.get_col_prim(\
                        str(self.generationcurtailmentsystem[i, j][0]), 0) * \
                        self.BaseUnitPower
            return GenerationCurtailmentSystemEDSolution
        else:
            return None
    
    def GetObjectiveFunctionNM(self):
        return self.solver.get_obj_val()


class EnergyandNetwork(Energymodel, Networkmodel):
    """ This class builds and solve the energy and network models(NM) 
    using the gplk wrapper.

    The information of the pyeneClass is passed to this class,
    which provides the parameters for the model. Furthermore,
    the GLPKSolver class that contains the GLPK wrapper is imported """

    number_variablesENM = 0
    number_constraintsENM = 0

    def __init__(self, obj1=None, obj2=None, obj3=None):
        """
        Parameters
        ----------
        obj1 : Energy object
            Information of the energy tree
        obj2 : Network object
            Information of the power system
        """

        # Storing data input - Parameters
        self.LLNodesAfter = obj1.tree['After']
        self.ConnectionTreeGen = obj3.p['pyeneE']   # Connections
                        # between the energy model and the network
                        # model. This parameters connects the inputs 
                        # of each tree with the outputs of its 
                        # related hydro generator
        self.PenaltyCurtailment = obj3.Penalty # Penalty for
                        # load curtailment in the power system

        # Storing the data of other objects
        Energymodel.__init__(self, obj1)
        Networkmodel.__init__(self, obj2)


    def optimisationENM(self):
        """ This class method solve the optimisation problem """
        # Creation of model instance
        self.solver = GLPKSolver(message_level='off', \
            simplex_method='dualprimal')
        # Definition of minimisation problem
        self.solver.set_dir('min')
        # Definition of the mathematical formulation
        self.EnergyandNetworkModels()
        ret = self.solver.simplex()
        assert ret == 0

        # for i in self.LongTemporalConnections:
        #     print('Case %d :' %(i))
        #     print('')
        #     print('Generation:')
        #     for k in range(self.NumberConvGen):
        #         for j in range(self.ShortTemporalConnections):
        #             print("%f" %(self.solver.get_col_prim(\
        #                 str(self.thermalgenerators[i, j][0]), k) * \
        #                     self.BaseUnitPower), end = ' ')
        #         print('')
        #     for k in range(self.NumberRESGen):
        #         for j in range(self.ShortTemporalConnections):                
        #             print("%f" %(self.solver.get_col_prim(\
        #                 str(self.RESgenerators[i, j][0]), k) * \
        #                     self.BaseUnitPower), end = ' ')
        #         print('')
        #     for k in range(self.NumberHydroGen):
        #         for j in range(self.ShortTemporalConnections):
        #             print("%f" %(self.solver.get_col_prim(\
        #                 str(self.Hydrogenerators[i, j][0]), k) * \
        #                     self.BaseUnitPower), end = ' ')
        #         print('')
        #     print('')
        #     if self.NumberPumps > 0:
        #         print('Pumps:')
        #         for k in range(self.NumberPumps):
        #             for j in range(self.ShortTemporalConnections):
        #                 print("%f" %(self.solver.get_col_prim(\
        #                     str(self.pumpsvar[i, j][0]), k) * \
        #                         self.BaseUnitPower), end = ' ')
        #             print('')
        #         print('')
        #     if self.NumberConvGen > 0:
        #         print('Thermal Generation cost:')
        #         for k in range(self.NumberConvGen):
        #             for j in range(self.ShortTemporalConnections):
        #                 print("%f" %(self.solver.get_col_prim(\
        #                     str(self.thermalCG[i, j][0]), k)), end = ' ')
        #             print('')
        #         print('')
        #     if self.NumberRESGen > 0:
        #         print('RES Generation cost:')
        #         for k in range(self.NumberRESGen):
        #             for j in range(self.ShortTemporalConnections):
        #                 print("%f" %(self.solver.get_col_prim(\
        #                     str(self.RESCG[i, j][0]), k)), end = ' ')
        #             print('')
        #         print('')
        #     if self.NumberHydroGen > 0:
        #         print('Hydro Generation cost:')
        #         for k in range(self.NumberHydroGen):
        #             for j in range(self.ShortTemporalConnections):
        #                 print("%f" %(self.solver.get_col_prim(\
        #                     str(self.HydroCG[i, j][0]), k)), end = ' ')
        #             print('')
        #         print('')

        #     if self.FlagProblem:
        #     # Optimal Power Flow
        #         print('Voltage angle:')
        #         for k in range(self.NumberContingencies + 1):
        #             print('Contingency %d :' %(k))
        #             for ii in range(self.NumberNodesPS):
        #                 for j in range(self.ShortTemporalConnections):
        #                     print("%f" %(self.solver.get_col_prim(\
        #                         str(self.VoltageAngle[i, j, k][0]), ii)),\
        #                             end = ' ')
        #                 print('')
        #             print('')
        #         print('Load Curtailment:')
        #         for k in range(self.NumberContingencies + 1):
        #             print('Contingency %d :' %(k))
        #             for ii in range(self.NumberNodesPS):
        #                 for j in range(self.ShortTemporalConnections):
        #                     print("%f" %(self.solver.get_col_prim(\
        #                         str(self.LoadCurtailmentNode[i, j, k][0]), ii)\
        #                             * self.BaseUnitPower), end = ' ')
        #                 print('')
        #             print('')
        #         print('Active Power Flow:')
        #         for k in range(self.NumberContingencies + 1):
        #             print('Contingency %d :' %(k))
        #             for ii in range(self.NumberLinesPS):
        #                 for j in range(self.ShortTemporalConnections):
        #                     print("%f" %(self.solver.get_col_prim(\
        #                         str(self.ActivePowerFlow[i, j, k][0]), ii)\
        #                             * self.BaseUnitPower), end = ' ')
        #                 print('')
        #             print('')
        #         if self.LossesFlag:
        #             print('Active Power Losses:')
        #             for k in range(self.NumberContingencies + 1):
        #                 print('Contingency %d :' %(k))
        #                 for ii in range(self.NumberLinesPS):
        #                     for j in range(self.ShortTemporalConnections):
        #                         print("%f" %(self.solver.get_col_prim(\
        #                             str(self.ActivePowerLosses[i, j, k][0]),\
        #                                 ii) * self.BaseUnitPower),\
        #                                     end = ' ')
        #                     print('')
        #                 print('')
        #         print('\n\n')
        #     else:
        #     # Economic dispatch
        #         print('Load Curtailment:')
        #         for j in range(self.ShortTemporalConnections):
        #             print("%f" %(self.solver.get_col_prim(\
        #                         str(self.loadcurtailmentsystem[i, j][0]), 0) * \
        #                             self.BaseUnitPower), end = ' ')
        #         print('\n\n')
        #         print('')

        # for i in range(self.NumberTrees):
        #     print("vector %d:" %(i))
        #     for j in range(self.TreeNodes):
        #          print("%f %f" %(self.solver.get_col_prim(str(\
        #              self.Partialstorage[i][0]), j), \
        #                 self.solver.get_col_prim(str(self.Totalstorage[i][0]),\
        #                 j)))
        
        # print('')

        # for i in range(self.NumberTrees):
        #     print("Hydro generation at node %d:" \
        #         %(self.OriginalNumberHydroGen[i]))
        #     for j in self.LongTemporalConnections:
        #          print("%f" %(self.solver.get_col_prim(str(\
        #             self.OutputsTree[i][0]), self.p['pyeneE'][j])), \
        #             end = ' ')
        #     print('')
        # print('\n\n')

    def EnergyandNetworkModels(self):
        """ This class method builds the optimisation model
        for the energy and network related problems """
        # Function to determine de number of variables in the energy model
        self.dnvariablesEM()
        # Function to determine de number of constraints in the energy 
        # model
        self.dnconstraintsEM()
        # Creation of variables for the energy model in 
        # glpk (matrix A)
        self.variablesEM()


        if self.FlagProblem:
            # Function to determine de number of variables in the optimal
            # power flow
            self.dnvariablesOPF()
            # Function to determine de number of constraints in the optimal
            # power flow
            self.dnconstraintsOPF()
            # Number of variables in the Energy and Optimal Power Flow models
            self.number_variablesENM = self.number_variablesOPF + \
                self.number_variablesEM
            # Number of constraints in the Energy and Optimal Power Flow models
            self.number_constraintsENM = self.number_constraintsOPF + \
                self.number_constraintsEM

            # Creation of variables for the Optimal Power Flow in 
            # glpk (matrix A)
            self.variablesOPF()

        else:
            # Function to determine de number of variables in the economic 
            # dispatch
            self.dnvariablesED()
            # Function to determine de number of constraints in the economic 
            # dispatch
            self.dnconstraintsED()
            # Number of variables in the Energy and Economic Dispatch models
            self.number_variablesENM = self.number_variablesED + \
                self.number_variablesEM
            # Number of constraints in the Energy and Economic Dispatch models
            self.number_constraintsENM = self.number_constraintsED + \
                self.number_constraintsEM

            # Creation of variables for the economic dispatch in 
            # glpk (matrix A)
            self.variablesED()

        self.coeffmatrixENM()

        self.Objective_functionENM()

    def coeffmatrixENM(self):
        """ This class method contains the functions that allow building 
        the coefficient matrix (matrix A) for the simplex method """
        # The coefficient matrix is stored in CSR format (sparse matrix) 
        # to be later added to glpk
        self.ia = np.empty(math.ceil(self.number_constraintsENM * \
            1000), dtype=int) # Position in rows
        self.ja = np.empty(math.ceil(self.number_constraintsENM * \
            1000 ), dtype=int) # Position in columns
        self.ar = np.empty(math.ceil(self.number_constraintsENM * \
            1000), dtype=float) # Value
        self.ne = 0 # Number of non-zero coefficients in matrix A


        self.constraintsEM()
        self.Energybalance()
        self.Aggregation()
        # if self.NumberNodesUnc != 0:
        #     self.AggregationStochastic()

        if self.FlagProblem:
            self.constraintsOPF()
            self.activepowerbalancepernode()
            self.activepowerflowconstraints()
            if self.LossesFlag:
                self.activepowerlosses1constraints()
                self.activepowerlosses2constraints()
        else:
            self.constraintsED()
            self.activepowerbalancesystem()

        if self.NumberHydroGen > 0:
            self.releaselimitsvariables()
            self.EnergyandNetworkRelation()

        # Common constraints
        self.piecewiselinearisationcost()
        self.generationrampsconstraints()

        self.solver.load_matrix(self.ne, self.ia, self.ja, self.ar)

    # Variables ENM

    def releaselimitsvariables(self):
        """ This class method release the bounds of variables that were fixed
        for individual models but that need to be released for the calculations
        of the energy and economic dispatch in glpk 
        
        The released variables belong to:
        Energy model
        """
        for i in range(self.NumberTrees):
            for j in self.LongTemporalConnections:
                self.solver.set_col_bnds(\
                    str(self.OutputsTree[i][0]), self.ConnectionTreeGen[j],\
                        'lower', 0, sys.float_info.max)      

    # Constraints ENM

    def EnergyandNetworkRelation(self):
        """ This class method writes the constraint that links the energy
        model with the network model in glpk.
    
        First, it is reserved space in memory to store the constraints.
        Second, the coefficients of the constraints are introduced
        in the matrix of coefficients (matrix A).
        Third, the bounds of the constraints are defined """
        # Creating the matrices to store the position of constraints in
        # matrix A
        self.connectionNetworkandEnergy = np.empty((self.NumberTrees,\
            len(self.LongTemporalConnections)), dtype=[('napos', 'U80'),\
                ('nupos', 'i4')]) # Start position 
                    # of energy and economic dispatch constraints (rows)

        for i in range(self.NumberTrees):
            for j in self.LongTemporalConnections:
                self.connectionNetworkandEnergy[i, j] = ('CEED'+str(i)+str(j),\
                    self.solver.add_rows('CEED'+str(i)+str(j), 1))  # Number of 
                        # columns (constraints) in matrix A for the 
                        # constraints that links the energy and economic 
                        # dispatch model

        # Generating the matrix A for energy and network constraints
        for i in range(self.NumberTrees): # Vectors is equal to the number
            # of hydro generators (rivers) TODO: Explain this better and 
            # separate the data for this
            for j in self.LongTemporalConnections:
                # Storing the variables for the total storage of the tree
                self.ia[self.ne] = self.connectionNetworkandEnergy[i, j][1]
                self.ja[self.ne] = self.OutputsTree[i][1] + \
                    self.ConnectionTreeGen[j]
                self.ar[self.ne] = 1.0
                self.ne += 1
                for k in range(self.ShortTemporalConnections):
                    self.ia[self.ne] = self.connectionNetworkandEnergy[i, j][1]
                    self.ja[self.ne] = \
                        self.Hydrogenerators[j, k][1] + i
                    self.ar[self.ne] = -self.TotalHoursPerPeriod[k] * \
                        self.BaseUnitPower
                    self.ne += 1
                # Defining the resources (b) for the constraints
                self.solver.set_row_bnds(\
                    str(self.connectionNetworkandEnergy[i, j][0]), 0,\
                    'fixed', 0, 0)
        
    # Objective function ENM

    def Objective_functionENM(self):
        """ This class method defines the objective function of the network and
        energy model in glpk """

        # Calculating the aggregated weights for the last nodes in the tree
        # TODO: explain the aggregated weights better
        
        WghtAgg = 0 + self.WeightNodes
        OFaux = np.ones(len(self.LongTemporalConnections), dtype=float)
        xp = 0
        for xn in range(self.TreeNodes):
            aux = self.LLNodesAfter[xn][0]
            if aux != 0:
                for xb in range(aux, self.LLNodesAfter[xn][1] + 1):
                    WghtAgg[xb] *= WghtAgg[xn]
            else:
                OFaux[xp] = WghtAgg[xn]
                xp += 1

        for i in self.LongTemporalConnections:
            for j in range(self.ShortTemporalConnections):
            # Cost for conventional generation    
                if self.NumberConvGen > 0: 
                    for k in range(self.NumberConvGen):
                        self.solver.set_obj_coef(\
                            str(self.thermalCG[i, j][0]),\
                            k, OFaux[i] * self.TotalHoursPerPeriod[j])
            # Cost for RES generation    
                if self.NumberRESGen > 0: 
                    for k in range(self.NumberRESGen):
                        self.solver.set_obj_coef(\
                            str(self.RESCG[i, j][0]),\
                            k, OFaux[i] * self.TotalHoursPerPeriod[j])
            # Cost for Hydroelectric generation    
                if self.NumberHydroGen > 0: 
                    for k in range(self.NumberHydroGen):
                        self.solver.set_obj_coef(\
                            str(self.HydroCG[i, j][0]),\
                            k, OFaux[i] * self.TotalHoursPerPeriod[j])
            # Operation cost of pumps
                if self.NumberPumps > 0:
                    for k in range(self.NumberPumps):
                        self.solver.set_obj_coef(\
                            str(self.pumpsvar[i, j][0]),\
                            k, -OFaux[i] * self.TotalHoursPerPeriod[j] \
                                * self.BaseUnitPower \
                                    * self.CostOperPumps[k])
            # Punitive cost for load curtailment
                if self.FlagProblem and self.FlagFeasibility:
                # Optimal Power Flow
                    for k in range(self.NumberContingencies + 1):
                        for ii in range(self.NumberNodesPS):
                            self.solver.set_obj_coef(\
                                str(self.LoadCurtailmentNode[i, j, k][0]),\
                                ii, OFaux[i] * self.TotalHoursPerPeriod[j] \
                                    * self.PenaltyCurtailment)
                        if self.NumberConvGen > 0:
                            for ii in range(self.NumberConvGen):
                                self.solver.set_obj_coef(\
                                    str(self.ThermalGenerationCurtailmentNode\
                                    [i, j, k][0]), ii, \
                                    OFaux[i] * self.TotalHoursPerPeriod[j] * \
                                    self.PenaltyCurtailment)
                        if self.NumberRESGen > 0:
                            for ii in range(self.NumberRESGen):
                                self.solver.set_obj_coef(\
                                    str(self.RESGenerationCurtailmentNode\
                                    [i, j, k][0]), ii, \
                                    OFaux[i] * self.TotalHoursPerPeriod[j] * \
                                    self.PenaltyCurtailment)
                        if self.NumberHydroGen > 0:
                            for ii in range(self.NumberHydroGen):
                                self.solver.set_obj_coef(\
                                    str(self.HydroGenerationCurtailmentNode\
                                    [i, j, k][0]), ii, \
                                    OFaux[i] * self.TotalHoursPerPeriod[j] * \
                                    self.PenaltyCurtailment)
                elif not self.FlagProblem and self.FlagFeasibility:
                # Economic Dispatch
                # TODO: Set a parameter penalty in pyeneN
                    self.solver.set_obj_coef(\
                        str(self.loadcurtailmentsystem[i, j][0]),\
                        0, OFaux[i] * self.TotalHoursPerPeriod[j] \
                            * self.PenaltyCurtailment)
        
    def GetObjectiveFunctionENM(self):
        return self.solver.get_obj_val()<|MERGE_RESOLUTION|>--- conflicted
+++ resolved
@@ -1119,23 +1119,22 @@
                 # Limits for the thermal generators
                 if self.NumberConvGen > 0:
                     for k in range(self.NumberConvGen):
-<<<<<<< HEAD
-                        if self.ActiveConv[k]:
-=======
-                        if self.MinConvGen[k] != self.MaxConvGen[k]:
->>>>>>> 8745cf65
+                        if self.ActiveConv[k] and self.MinConvGen[k] != \
+                            self.MaxConvGen[k]:
                             self.solver.set_col_bnds(\
                                 str(self.thermalgenerators[i, j][0]), k,\
                                 'bounded', self.MinConvGen[k],\
                                 self.MaxConvGen[k])
-<<<<<<< HEAD
-=======
-                        else:
+                        elif self.ActiveConv[k] and self.MinConvGen[k] == \
+                            self.MaxConvGen[k]:
                             self.solver.set_col_bnds(\
                                 str(self.thermalgenerators[i, j][0]), k,\
                                 'fixed', self.MinConvGen[k],\
                                 self.MaxConvGen[k])
->>>>>>> 8745cf65
+                        else:
+                            self.solver.set_col_bnds(\
+                                str(self.thermalgenerators[i, j][0]), k,\
+                                'fixed', 0, 0)
                 # Limits for the RES generators
                 if self.NumberRESGen > 0:
                     for k in range(self.NumberRESGen):
