--- conflicted
+++ resolved
@@ -10,42 +10,24 @@
 @author: Dr Jose Nicolas Melchor Gutierrez
 """
 
-<<<<<<< HEAD
-from collections import namedtuple
-from networkx.algorithms.centrality.betweenness import _accumulate_endpoints
-from pyomo.core.expr.numvalue import value
-from tables import node, parameters
-=======
 import copy
->>>>>>> 1bbccad4
 from pyene.engines.cython._glpk import GLPKSolver
 import numpy as np
 import sys
 import importlib
-<<<<<<< HEAD
-import networkx as nx
-from dataclasses import dataclass
-=======
 import collections
 import networkx as nx
 from dataclasses import dataclass, field
->>>>>>> 1bbccad4
 from typing import Any
 
 try:
     cpp_energy_wrapper = importlib.import_module(\
         '.engines.cython.cpp_energy_wrapper', package="pyene")
-<<<<<<< HEAD
-    models_cpp = cpp_energy_wrapper.models_cpp_clp
-=======
     models_cpp = cpp_energy_wrapper.models_cpp
->>>>>>> 1bbccad4
 except ImportError as err:
     print('Error:', err)
 
 @dataclass
-<<<<<<< HEAD
-=======
 class characteristic:
     name                :   str     = ""        # Name characteristic
     value               :   Any     = None      # Value characteristic
@@ -82,7 +64,6 @@
     data                :   dict    = field(default_factory=dict)       # dictionary with information
 
 @dataclass
->>>>>>> 1bbccad4
 class model_options_parameter:
     name                :   str     = None      # Name parameter
     value               :   Any     = None      # Value of parameter
@@ -97,10 +78,7 @@
     name_node           :   str     = None      # Name of level, e.g. summer, weekday
     value               :   float   = None      # Value of parameter
 
-<<<<<<< HEAD
-=======
 @dataclass
->>>>>>> 1bbccad4
 class tree_variables:
     name                :   str     = None      # Name parameter
     level               :   int     = None      # Level in the tree
@@ -117,13 +95,6 @@
     parameters          :   list    = None      # Parameters associated to the node in the graph
     variables           :   list    = None      # Variables associated to the node in the graph
 
-<<<<<<< HEAD
-class models():
-    def __init__(self):
-        self.model_options = []
-        self.tree_parameters = []
-        self.network_parameters = []
-=======
 @dataclass
 class network_variable:
     name                :   str     = None      # Name of the variable
@@ -668,7 +639,6 @@
         names = self.model.get_moea_objectives()
         names_decoded = [name.decode('utf-8') for name in names]
         return names_decoded
->>>>>>> 1bbccad4
 
 class Energymodel():
     """ This class builds and solve the energy model using the gplk wrapper.
@@ -1375,42 +1345,6 @@
                     self.solver.get_row_dual(str(\
                     self.treebalance[i][0]), j - 1)
         return EnergybalanceDualSolution
-<<<<<<< HEAD
-
-@dataclass
-class network_variable:
-    name                :   str     = None      # Name of the variable
-    position_tree       :   dict    = None      # Position in the energy tree - representative days
-    hour                :   int     = None      # Hour of the solution in case of multiple hours
-    ID                  :   str     = None      # ID of element
-    type                :   str     = None      # Type of element, e.g. bus, branch
-    value               :   float   = None      # Value of the solution for this specific variable
-    max                 :   float   = None      # Upper limit of the variable
-    min                 :   float   = None      # Lower limit of the variable
-
-@dataclass
-class network_parameter:
-    name                :   str     = None      # Name of the parameter
-    position_tree       :   dict    = None      # Position in the energy tree - representative days
-                                                # in case of parameters changing in time
-    hour                :   int     = None      # Hour of the parameter in case of parameters 
-                                                # changing in time
-    ID                  :   str     = None      # ID of element
-    type                :   str     = None      # Type of element, e.g. bus, branch                                                # related
-    value               :   Any     = None      # Value of specific parameter
-
-@dataclass
-class nodes_info_network:
-    type                :   str     = None      # Type of element, e.g. bus, branch, generator
-    subtype             :   str     = None      # Sub type of element, e.g. thermal, hydro
-    ID                  :   str     = None      # ID of element
-    node                :   int     = None      # Number of node in graph
-    parameters          :   list    = None      # Parameters associated to the node in the graph
-    variables           :   list    = None      # Variables associated to the node in the graph
-    bus                 :   int     = None      # Number of the bus related to the graph's node
-    ends                :   list    = None      # list of ends for branches in format [from, to]
-=======
->>>>>>> 1bbccad4
 
 class Networkmodel():
     """ This class builds and solve the network model(NM).
