--- conflicted
+++ resolved
@@ -60,13 +60,8 @@
     def __init__(self):
         # Basic settings
         aux = ['ANGMAX', 'ANGMIN', 'BR_B', 'BR_R', 'BR_STATUS', 'BR_X',
-<<<<<<< HEAD
-               'Number', 'F_BUS', 'RATE_A', 'RATE_B', 'RATE_C', 'TAP',
-               'T_BUS', 'Loss_Fix']
-=======
                'Number', 'F_BUS', 'RATE_A', 'RATE_A', 'RATE_C', 'TAP',
                'T_BUS', 'Loss_Fix', 'MTTF', 'MTTR']
->>>>>>> 3f706149
         self.settings = {}
         for x in aux:
             self.settings[x] = None
